--- conflicted
+++ resolved
@@ -245,11 +245,8 @@
             raise Exception(f"Can't make FGG rule with terminal left-hand side.")
         if (lhs.type() != rhs.type()):
             raise Exception(f"Can't make FGG rule: left-hand side of type ({','.join(l.name() for l in lhs.type())}) not compatible with right-hand side of type ({','.join(l.name() for l in rhs.type())}).")
-<<<<<<< HEAD
         FGGRule.rule_count += 1
         self._id  = FGGRule.rule_count
-=======
->>>>>>> 5eeaa0fd
         self._lhs = lhs
         self._rhs = rhs
 
@@ -390,84 +387,4 @@
         for nonterminal in self._rules:
             for rule in self._rules[nonterminal]:
                 string += f"\n{rule.to_string(2)}"
-        return string
-<<<<<<< HEAD
-=======
-
-class Numberizer:
-    def __init__(self, objs):
-        self.num_to_obj = list(objs)
-        self.obj_to_num = {x:i for i,x in enumerate(self.num_to_obj)}
-    def numberize(self, obj):
-        return self.obj_to_num[obj]
-    def denumberizer(self, num):
-        return self.num_to_obj[num]
-    def __len__(self):
-        return len(self.num_to_obj)
-    
-def fgg_from_json(j):
-    """Convert an object loaded by json.load to an FGG."""
-    import domain
-    import torch
-    g = FGGRepresentation()
-    
-    domains = {}
-    numberizers = {}
-    for name, d in j['domains'].items():
-        if d['class'] == 'finite':
-            numberizers[name] = Numberizer(d['values'])
-            domains[name] = domain.FiniteDomain(name, set(d['values']))
-        else:
-            raise ValueError(f'invalid domain class: {d["type"]}')
-        g.add_node_label(NodeLabel(name, domains[name]))
-
-    for name, d in j['factors'].items():
-        if d['function'] == 'categorical':
-            size = [len(numberizers[l]) for l in d['type']]
-            param = torch.empty(size, requires_grad=True)
-            def f(*args):
-                return param[args]
-        elif d['function'] == 'constant':
-            size = [len(numberizers[l]) for l in d['type']]
-            weights = torch.tensor(d['weights'])
-            if list(weights.size()) != size:
-                raise ValueError(f'weight tensor has wrong size (expected {size}, actual {list(weights.size())}')
-            def f(*args):
-                return weights[args]
-        else:
-            raise ValueError(f'invalid factor function: {d["function"]}')
-        t = tuple(g.get_node_label(l) for l in d['type'])
-        g.add_terminal(EdgeLabel(name, True, t, f))
-
-    for nt, d in j['nonterminals'].items():
-        t = tuple(g.get_node_label(l) for l in d['type'])
-        g.add_nonterminal(EdgeLabel(nt, False, t, None))
-    g.set_start_symbol(g.get_nonterminal(j['start']))
-
-    for r in j['rules']:
-        lhs = g.get_nonterminal(r['lhs'])
-        rhs = FactorGraph()
-        nodes = []
-        for label in r['rhs']['nodes']:
-            v = Node(g.get_node_label(label))
-            nodes.append(v)
-            rhs.add_node(v)
-        for e in r['rhs']['edges']:
-            att = []
-            for v in e['attachments']:
-                try:
-                    att.append(nodes[v])
-                except IndexError:
-                    raise ValueError(f'invalid attachment node {v} (out of {len(nodes)})')
-            rhs.add_edge(Edge(g.get_edge_label(e['label']), att))
-        ext = []
-        for v in r['rhs'].get('externals', []):
-            try:
-                ext.append(nodes[v])
-            except IndexError:
-                raise ValueError(f'invalid external node {v} (out of {len(nodes)})')
-        rhs.set_ext(ext)
-        g.add_rule(FGGRule(lhs, rhs))
-        
-    return g
->>>>>>> 5eeaa0fd
+        return string