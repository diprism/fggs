--- conflicted
+++ resolved
@@ -271,14 +271,7 @@
             loss.backward()
 
             # If Z becomes infinite, some of the gradients can also
-<<<<<<< HEAD
-            # become infinite. So gradient clipping is crucial. The
-            # clipping value should be high enough to quickly exit the
-            # region where Z is infinite. The reciprocal of the
-            # learning rate seems to be a reasonable choice.
-=======
             # become infinite. So gradient clipping is crucial.
->>>>>>> 4f40b1b3
             torch.nn.utils.clip_grad_value_(params, 10.)
             
             opt.step()
