--- conflicted
+++ resolved
@@ -73,37 +73,12 @@
                         
     hrg = fggs.HRG('tree')
     
-<<<<<<< HEAD
-    tree_el = fggs.EdgeLabel('tree', [], is_nonterminal=True)
-    subtree_el = fggs.EdgeLabel('subtree', [nonterminal_nl], is_nonterminal=True)
-    bigram_els = {
-        (None, False) : fggs.EdgeLabel('start terminal', [nonterminal_nl, terminal_nl], is_terminal=True),
-        (False, None) : fggs.EdgeLabel('terminal stop', [terminal_nl], is_terminal=True),
-        (None, True) : fggs.EdgeLabel('start nonterminal', [nonterminal_nl, nonterminal_nl], is_terminal=True),
-        (True, True) : fggs.EdgeLabel('nonterminal nonterminal', [nonterminal_nl, nonterminal_nl], is_terminal=True),
-        (True, None) : fggs.EdgeLabel('nonterminal stop', [nonterminal_nl], is_terminal=True),
-    }
-
-    hrg = fggs.HRG(tree_el)
-    hrhs = fggs.Graph()
-    root = fggs.Node(nonterminal_nl)
-    hrhs.add_node(root)
-    el = fggs.EdgeLabel('is_start', [nonterminal_nl], is_terminal=True)
-    hrhs.add_edge(fggs.Edge(el, [root]))
-    weights = torch.tensor([x == 'TOP' for x in nonterminal_dom.values], dtype=torch.get_default_dtype(), device=args.device)
-    interp.add_factor(el, fggs.CategoricalFactor([nonterminal_dom], weights))
-    hrhs.add_edge(fggs.Edge(subtree_el, [root]))
-    hrg.add_rule(fggs.HRGRule(tree_el, hrhs))
-
-=======
     hrhs = fggs.Graph()
     root = hrhs.new_node('nonterminal')
     hrhs.new_edge('is_start', [root], is_terminal=True)
     hrhs.new_edge('subtree', [root], is_nonterminal=True)
     hrg.new_rule('tree', hrhs)
-    
-    pattern_els = {}
->>>>>>> 77a87806
+
     for pattern in patterns:
         hrhs = fggs.Graph()
 
@@ -117,29 +92,18 @@
             else:
                 child = hrhs.new_node('terminal')
             children.append(child)
-<<<<<<< HEAD
 
         # One edge for each bigram of nodes (including START and STOP)
-        hrhs.add_edge(fggs.Edge(bigram_els[None, pattern[0]], [parent, children[0]]))
+        hrhs.new_edge(f'start {pattern[0]}', [parent, children[0]], is_terminal=True)
         for i in range(len(pattern)-1):
-            hrhs.add_edge(fggs.Edge(bigram_els[pattern[i], pattern[i+1]], [children[i], children[i+1]]))
-        hrhs.add_edge(fggs.Edge(bigram_els[pattern[-1], None], [children[-1]]))
-        
-        hrhs.ext = [parent]
-        hrg.add_rule(fggs.HRGRule(subtree_el, hrhs))
-=======
-            
-        # One terminal edge for each rule
-        el = ' '.join(child.label.name for child in children)
-        pattern_els[pattern] = el
-        hrhs.new_edge(el, [parent]+children, is_terminal=True)
+            hrhs.new_edge(f'{pattern[i]} {pattern[i+1]}', [children[i], children[i+1]], is_terminal=True)
+        hrhs.new_edge(f'{pattern[-1]} stop', [children[-1]], is_terminal=True)
         
         hrhs.ext = [parent]
         hrg.new_rule('subtree', hrhs)
 
     interp = fggs.Interpretation()
     fgg = fggs.FGG(hrg, interp)
-    
     nonterminal_dom = fgg.new_finite_domain('nonterminal', nonterminals)
     terminal_dom = fgg.new_finite_domain('terminal', terminals)
     
@@ -147,16 +111,10 @@
         'is_start',
         torch.tensor([float(x == 'TOP') for x in nonterminals]))
 
-    for pattern, el in pattern_els.items():
-        shape = (len(nonterminals),) + tuple(len(nonterminals) if p else len(terminals) for p in pattern)
-        fgg.new_categorical_factor(el, torch.zeros(shape, requires_grad=True))
->>>>>>> 77a87806
+    for el in hrg.terminals():
+        if el.name != 'is_start':
+            fgg.new_categorical_factor(el.name, torch.zeros(interp.shape(el), requires_grad=True))
 
-    for el in bigram_els.values():
-        params[el] = torch.zeros(interp.shape(el), requires_grad=True)
-        domains = [interp.domains[nl] for nl in el.type]
-        interp.add_factor(el, fggs.CategoricalFactor(domains, params[el]))
-        
 else:
     print(f'unknown method: {args.method}', file=sys.stderr)
     exit(1)
@@ -197,22 +155,13 @@
                             pattern = tuple(isinstance(x, Nonterminal) for x in rhs)
                             lhs_index = nonterminal_dom.numberize(lhs)
                             rhs_indices = tuple(nonterminal_dom.numberize(x) if isinstance(x, Nonterminal) else terminal_dom.numberize(x) for x in rhs)
-<<<<<<< HEAD
-                            w += params[bigram_els[None, pattern[0]]][lhs_index, rhs_indices[0]]
+                            w += interp.factors[hrg.get_edge_label(f'start {pattern[0]}')].weights[lhs_index, rhs_indices[0]]
                             for i in range(len(rhs)-1):
-                                w += params[bigram_els[pattern[i], pattern[i+1]]][rhs_indices[i], rhs_indices[i+1]]
-                            w += params[bigram_els[pattern[-1], None]][rhs_indices[-1]]
+                                w += interp.factors[hrg.get_edge_label(f'{pattern[0]} {pattern[1]}')].weights[rhs_indices[0], rhs_indices[1]]
+                            w += interp.factors[hrg.get_edge_label(f'{pattern[-1]} stop')].weights[rhs_indices[-1]]
 
                         else:
                             assert False
-
-            for el in params:
-                interp.factors[el].weights = params[el].to(args.device)
-=======
-                            w += interp.factors[hrg.get_edge_label(pattern_els[pattern])].weights[(lhs_index,)+rhs_indices]
-                        else:
-                            assert False
->>>>>>> 77a87806
                 
             z = fggs.sum_product(fgg, method='newton', semiring=fggs.LogSemiring(device=args.device))
 
