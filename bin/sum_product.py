#!/usr/bin/env python3

import json
import sys
import argparse
import torch
import fggs

def error(s):
    print('error:', s, file=sys.stderr)
    exit(1)

def string_to_tensor(s, name="tensor", shape=None):
    try:
        j = json.loads(s)
    except json.decoder.JSONDecodeError as e:
        error(f"couldn't understand {name}: {e}")
    t = torch.tensor(j, dtype=float)
    if shape is not None and t.shape != shape:
        error(f"{name} should have shape {shape}")
    return t

def tensor_to_string(t):
    return json.dumps(fggs.formats.weights_to_json(t))

if __name__ == '__main__':
    ap = argparse.ArgumentParser(description='Compute the sum-product of an FGG.')
    ap.add_argument('fgg', metavar='<fgg>', help='the FGG, in JSON format')
    ap.add_argument('-m', metavar='<method>', dest='method', default='newton', choices=['fixed-point', 'linear', 'newton'], help='use <method> (fixed-point, linear, or newton)')
    ap.add_argument('-w', metavar=('<factor>', '<weights>'), dest='weights', action='append', default=[], nargs=2, help="set <factor>'s weights to <weights>")
    ap.add_argument('-o', metavar='<out_weights>', dest='out_weights', help='for -g and -e options, weight the elements of sum-product by <weights> (default: all 1)')
    ap.add_argument('-g', dest='grad', action='store_true', help='compute gradient with respect to factors from -w option')
    ap.add_argument('-e', dest='expect', action='store_true', help='compute expected counts of factors from -w option')

    args = ap.parse_args()

    fgg = fggs.json_to_fgg(json.load(open(args.fgg)))

    for name, weights in args.weights:
<<<<<<< HEAD
        weights = json.loads(weights)
        if name not in fgg.factors:
            fgg.new_factor(name, weights)
=======
        el = fgg.grammar.get_edge_label(name)
        weights = string_to_tensor(weights, f"<weights> for {name}", fgg.interp.shape(el))
        weights.requires_grad_()
        if el not in fgg.interp.factors:
            doms = [fgg.interp.domains[nl] for nl in el.type]
            fgg.interp.add_factor(el, fggs.CategoricalFactor(doms, weights))
>>>>>>> 96ebd44a
        else:
            fgg.factors[name].weights = weights

<<<<<<< HEAD
    for el, fac in fgg.factors.items():
        fac.weights = torch.as_tensor(fac.weights, dtype=torch.get_default_dtype())
    
    print(json.dumps(fggs.formats.weights_to_json(fggs.sum_product(fgg, method=args.method))))
=======
    if args.out_weights:
        out_weights = string_to_tensor(args.out_weights, f"<out_weights>", fgg.interp.shape(fgg.grammar.start_symbol))
    else:
        out_weights = 1.

    for el in fgg.grammar.terminals():
        if el not in fgg.interp.factors:
            error(f'factor {el.name} needs weights (use -w option)')
        fac = fgg.interp.factors[el]
        fac.weights = torch.as_tensor(fac.weights, dtype=float)

    z = fggs.sum_product(fgg, method=args.method)
    print(json.dumps(fggs.formats.weights_to_json(z)))

    if args.grad or args.expect:
        if not args.weights:
            error('the -g and -e options require the -w option')
        f = (z * out_weights).sum()
        f.backward()
        for name, _ in args.weights:
            el = fgg.grammar.get_edge_label(name)
            weights = fgg.interp.factors[el].weights
            grad = weights.grad
            
            if args.grad:
                print(f'grad[{name}]:', tensor_to_string(grad))

            if args.expect:
                expect = grad * weights / f
                print(f'E[#{name}]:', tensor_to_string(expect))
        
>>>>>>> 96ebd44a
<|MERGE_RESOLUTION|>--- conflicted
+++ resolved
@@ -37,36 +37,22 @@
     fgg = fggs.json_to_fgg(json.load(open(args.fgg)))
 
     for name, weights in args.weights:
-<<<<<<< HEAD
-        weights = json.loads(weights)
+        el = fgg.get_edge_label(name)
+        weights = string_to_tensor(weights, f"<weights> for {name}", fgg.shape(el))
         if name not in fgg.factors:
-            fgg.new_factor(name, weights)
-=======
-        el = fgg.grammar.get_edge_label(name)
-        weights = string_to_tensor(weights, f"<weights> for {name}", fgg.interp.shape(el))
-        weights.requires_grad_()
-        if el not in fgg.interp.factors:
-            doms = [fgg.interp.domains[nl] for nl in el.type]
-            fgg.interp.add_factor(el, fggs.CategoricalFactor(doms, weights))
->>>>>>> 96ebd44a
+            fgg.new_finite_factor(name, weights)
         else:
             fgg.factors[name].weights = weights
 
-<<<<<<< HEAD
-    for el, fac in fgg.factors.items():
-        fac.weights = torch.as_tensor(fac.weights, dtype=torch.get_default_dtype())
-    
-    print(json.dumps(fggs.formats.weights_to_json(fggs.sum_product(fgg, method=args.method))))
-=======
     if args.out_weights:
-        out_weights = string_to_tensor(args.out_weights, f"<out_weights>", fgg.interp.shape(fgg.grammar.start_symbol))
+        out_weights = string_to_tensor(args.out_weights, f"<out_weights>", fgg.shape(fgg.start_symbol))
     else:
         out_weights = 1.
 
-    for el in fgg.grammar.terminals():
-        if el not in fgg.interp.factors:
+    for el in fgg.terminals():
+        if el.name not in fgg.factors:
             error(f'factor {el.name} needs weights (use -w option)')
-        fac = fgg.interp.factors[el]
+        fac = fgg.factors[el.name]
         fac.weights = torch.as_tensor(fac.weights, dtype=float)
 
     z = fggs.sum_product(fgg, method=args.method)
@@ -78,8 +64,8 @@
         f = (z * out_weights).sum()
         f.backward()
         for name, _ in args.weights:
-            el = fgg.grammar.get_edge_label(name)
-            weights = fgg.interp.factors[el].weights
+            el = fgg.get_edge_label(name)
+            weights = fgg.factors[el.name].weights
             grad = weights.grad
             
             if args.grad:
@@ -87,6 +73,4 @@
 
             if args.expect:
                 expect = grad * weights / f
-                print(f'E[#{name}]:', tensor_to_string(expect))
-        
->>>>>>> 96ebd44a
+                print(f'E[#{name}]:', tensor_to_string(expect))