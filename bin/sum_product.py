#!/usr/bin/env python3

import json
import sys
import argparse

from fggs import FGG, sum_product, json_to_hrg, json_to_interp

if __name__ == '__main__':
    ap = argparse.ArgumentParser(description='Compute the sum-product of an FGG.')
    ap.add_argument('hrg', metavar='json')
    ap.add_argument('interp', metavar='json')
    ap.add_argument('-m', metavar='method', dest='method', default='fixed-point', choices=['fixed-point', 'broyden'])
<<<<<<< HEAD
    ap.add_argument('-w', metavar=('factor', 'weights'), dest='weights', default=[], action='append', nargs=2)
=======
    ap.add_argument('-w', metavar=('factor', 'weights'), dest='weights', action='append', default=[], nargs=2)
>>>>>>> 037ad83a

    args = ap.parse_args()

    fgg = FGG(json_to_hrg(json.load(open(args.hrg))),
              json_to_interp(json.load(open(args.interp))))

    for name, weights in args.weights:
        el = fgg.grammar.get_terminal(name)
        fgg.interp.factors[el]._weights = json.loads(weights)
    
    print(sum_product(fgg, method=args.method))<|MERGE_RESOLUTION|>--- conflicted
+++ resolved
@@ -11,11 +11,7 @@
     ap.add_argument('hrg', metavar='json')
     ap.add_argument('interp', metavar='json')
     ap.add_argument('-m', metavar='method', dest='method', default='fixed-point', choices=['fixed-point', 'broyden'])
-<<<<<<< HEAD
-    ap.add_argument('-w', metavar=('factor', 'weights'), dest='weights', default=[], action='append', nargs=2)
-=======
     ap.add_argument('-w', metavar=('factor', 'weights'), dest='weights', action='append', default=[], nargs=2)
->>>>>>> 037ad83a
 
     args = ap.parse_args()
 
