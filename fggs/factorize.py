--- conflicted
+++ resolved
@@ -372,11 +372,7 @@
 
         # lhs and external nodes
         if parent is None:
-<<<<<<< HEAD
-            ext = rule.rhs.ext()
-=======
             ext = rule.rhs.ext
->>>>>>> 25d27cad
             lhs = rule.lhs
         else:
             ext = list(bag & parent)
