import torch
import torch_semiring_einsum
from abc import ABC, abstractmethod
from typing import Union

class Semiring(ABC):
    """A complete, commutative star-semiring (https://en.wikipedia.org/wiki/Semiring)."""
    def __init__(self, dtype=torch.get_default_dtype(), device='cpu'):
        self.dtype = dtype
        self.device = device
        
    @abstractmethod
    def from_int(self, n: Union[int, torch.Tensor]):
        """Map 0 to the semiring's zero element, 1 to the semiring's one element,
        2 to 1 + 1, and so on."""
        pass
<<<<<<< HEAD

    def eye(self, n: int) -> torch.Tensor:
        return self.from_int(torch.eye(n, dtype=self.dtype, device=self.device))
    def zeros(self, shape: torch.Size) -> torch.Tensor:
        return self.from_int(torch.zeros(shape, dtype=self.dtype, device=self.device))
    
    @abstractmethod
    def add(self, x: torch.Tensor, y: torch.Tensor) -> torch.Tensor:
        pass

    @abstractmethod
    def sum(self, x: torch.Tensor, dim: int) -> torch.Tensor:
=======
    
    @abstractmethod
    def add(self, x: torch.Tensor, y: torch.Tensor) -> torch.Tensor:
>>>>>>> 66eb77e2
        pass
    
    @abstractmethod
    def sub(self, x: torch.Tensor, y: torch.Tensor) -> torch.Tensor:
        """Return any d such that x = y + d. If there is none (which isn't
        supposed to happen), just return what sub(x, x) returns."""
        pass
    
    @abstractmethod
    def mul(self, x: torch.Tensor, y: torch.Tensor) -> torch.Tensor:
<<<<<<< HEAD
=======
        pass
    
    @abstractmethod
    def star(self, x: torch.Tensor) -> torch.Tensor:
        """Compute x* = ∑ xⁿ = 1 + x + xx + ..., elementwise. Since 
        x* = 1 + x(x*), this lets us solve equations of the form 
        z = az+b as z = (a*)b."""
        pass
    
    @abstractmethod
    def einsum(self, equation, *args: torch.Tensor, block_size: int) -> torch.Tensor:
>>>>>>> 66eb77e2
        pass
    
    @abstractmethod
    def star(self, x: torch.Tensor) -> torch.Tensor:
        """Compute ∑ xⁿ elementwise."""
        pass
    
    @abstractmethod
    def einsum(self, equation, *args: torch.Tensor) -> torch.Tensor:
        pass
    
    def mm(self, a: torch.Tensor, b: torch.Tensor) -> torch.Tensor:
        a = a.nan_to_num().unsqueeze(-1)
        b = b.nan_to_num()
        block_size = 10
        out = self.sum(self.mul(a[:,:block_size], b[:block_size]), dim=1)
        for j in range(block_size, a.shape[1], block_size):
            out = self.add(out, self.sum(self.mul(a[:,j:j+block_size], b[j:j+block_size]), dim=1))
        return out
    
    def mv(self, a: torch.Tensor, b: torch.Tensor) -> torch.Tensor:
        return self.sum(self.mul(a.nan_to_num(), b.nan_to_num()), dim=1)

    def solve(self, a: torch.Tensor, b: torch.Tensor) -> torch.Tensor:
        """Find the least nonnegative solution of x = ax+b. Equivalently, compute ∑ aⁿb.

        This is the semiring version of Gauss-Jordan elimination /
        Floyd-Warshall transitive closure.

        Daniel Lehmann. Algebraic structures for transitive
        closure. Theoretical Computer Science, 4(1), 1977, pages
        59-76. https://doi.org/10.1016/0304-3975(77)90056-1

        Thanks to Ryan Cotterell for pointing this out.

        """
        a = a.clone()
        x = b.clone()
        for k in range(a.shape[0]):
            a[:,k]    = self.mul(a[:,k], self.star(a[k,k]))
            a[:,k+1:] = self.add(a[:,k+1:], self.mul(a[:,k,None], a[k,k+1:]))
            if x.ndim == 1:
                x[:]  = self.add(x,         self.mul(a[:,k],      x[k]))
            elif x.ndim == 2:
                x[:]  = self.add(x,         self.mul(a[:,k,None], x[k]))
        return x

    def solve(self, a: torch.Tensor, b: torch.Tensor) -> torch.Tensor:
        """Find the least nonnegative solution of x = ax+b. 
        Equivalently, compute ∑ aⁿb.

        This is the semiring version of Gauss-Jordan elimination /
        Floyd-Warshall transitive closure.

        Daniel Lehmann. Algebraic structures for transitive
        closure. Theoretical Computer Science, 4(1), 1977, pages
        59-76. https://doi.org/10.1016/0304-3975(77)90056-1

        (Thanks to Ryan Cotterell for pointing this out.)

        """
        a = a.clone()
        x = b.clone()
        for k in range(a.shape[0]):
            a[:,k]    = self.mul(a[:,k], self.star(a[k,k]))
            a[:,k+1:] = self.add(a[:,k+1:], self.mul(a[:,k,None], a[k,k+1:]))
            x[:]      = self.add(x,         self.mul(a[:,k],      x[k]))
        return x

class RealSemiring(Semiring):
    
    def from_int(self, n: Union[int, torch.Tensor]):
        return torch.as_tensor(n, dtype=self.dtype, device=self.device)
    
    add = staticmethod(torch.add) # type: ignore
<<<<<<< HEAD
    sum = staticmethod(torch.sum) # type: ignore
=======
>>>>>>> 66eb77e2
    
    @staticmethod
    def sub(x: torch.Tensor, y: torch.Tensor) -> torch.Tensor:
        return torch.relu(x - y) # maximum(0, x-y)
<<<<<<< HEAD

    @staticmethod
    def mul(x: torch.Tensor, y: torch.Tensor) -> torch.Tensor:
        return torch.mul(x, y).nan_to_num()
=======
    
    mul = staticmethod(torch.mul) # type: ignore
>>>>>>> 66eb77e2
    
    @staticmethod
    def star(x: torch.Tensor) -> torch.Tensor:
        y = 1/(1-x)
        y.masked_fill_(x >= 1, torch.inf)
        return y
        
<<<<<<< HEAD
    @staticmethod
    def einsum(equation, *args):
        return torch_semiring_einsum.real_einsum_forward(equation, *args, block_size=1)
    
    def solve(self, a: torch.Tensor, b: torch.Tensor) -> torch.Tensor:
        # We want the least nonnegative solution of (I-a)x = b, and
        # want to use torch.linalg.solve if we can, but there are a
        # number of things that can go wrong:
        # - If a has an eigenvalue = 1, torch.linalg.solve raises RuntimeError.
        # - If a has an eigenvalue > 1, the solution will have negative components.
        # - If a has an eigenvalue = inf, the solution will have -0.0 components.
        # In these cases, we have to fall back to Semiring.solve.
        try:
            x = torch.linalg.solve(self.eye(a.shape[0])-a, b)
            if torch.all(torch.copysign(torch.tensor(1.), x) > 0.): # catches -0.0
                return x
        except RuntimeError:
            pass
        return Semiring.solve(self, a, b)


=======
    einsum = staticmethod(torch_semiring_einsum.einsum) # type: ignore
    
    def solve(self, a: torch.Tensor, b: torch.Tensor) -> torch.Tensor:
        x = torch.linalg.solve(torch.eye(*a.shape, dtype=self.dtype, device=self.device)-a, b)
        # We want to find the least nonnegative solution of (I-a)x = b, so check
        # that all components are nonnegative.
        if torch.any(x < 0) or torch.any(x.isnan()):
            # There is no (finite) solution. Fall back to Semiring.solve, which can return inf.
            x = Semiring.solve(self, a, b)
        return x
    
>>>>>>> 66eb77e2
class LogSemiring(Semiring):
    
    def from_int(self, n):
        n = torch.as_tensor(n, dtype=self.dtype, device=self.device)
        return torch.log(n)
    
    add = staticmethod(torch.logaddexp) # type: ignore
<<<<<<< HEAD
    sum = staticmethod(torch.logsumexp) # type: ignore
=======
>>>>>>> 66eb77e2
    
    @staticmethod
    def sub(x: torch.Tensor, y: torch.Tensor) -> torch.Tensor:
        z = -torch.relu((x-y).nan_to_num()) # type: ignore # minimum(0, y-x)
        return x - LogSemiring.star(z)
    
    mul = staticmethod(torch.add) # type: ignore
    
    @staticmethod
    def star(x: torch.Tensor) -> torch.Tensor:
<<<<<<< HEAD
        return -torch.where(x < -1, # type: ignore
                            torch.log1p(-torch.exp(x)), # type: ignore
                            torch.log(-torch.expm1(x))).nan_to_num(nan=-torch.inf) # type: ignore

    @staticmethod
    def einsum(equation, *args):
        return torch_semiring_einsum.log_einsum_forward(equation, *args, block_size=1)


class ViterbiSemiring(Semiring):
    
    def from_int(self, n):
        n = torch.as_tensor(n, device=self.device)
        return torch.where(n > 0, 0., -torch.inf).to(self.dtype)
    
    add = staticmethod(torch.maximum) # type: ignore
    @staticmethod
    def sum(x: torch.Tensor, dim: int) -> torch.Tensor:
        return torch.max(x, dim=dim)[0]
    
    @staticmethod
    def sub(x: torch.Tensor, y: torch.Tensor) -> torch.Tensor:
        return x # or torch.maximum(x, y)?
    
    mul = staticmethod(torch.add) # type: ignore
    
    def star(self, x: torch.Tensor) -> torch.Tensor:
        return torch.where(x >= 0, torch.inf, 0.).to(self.dtype)
    
    @staticmethod
    def einsum(equation, *args):
        val, ind = torch_semiring_einsum.log_viterbi_einsum_forward(equation, *args, block_size=1)
        return val

    mv_equation = torch_semiring_einsum.compile_equation('ij,j->i')
    
=======
        return -torch.where(x < -1,
                            torch.log1p(-torch.exp(x)),
                            torch.log(-torch.expm1(x))).nan_to_num(nan=-torch.inf) # type: ignore
    
    einsum = staticmethod(torch_semiring_einsum.log_einsum) # type: ignore
>>>>>>> 66eb77e2
    
    
class ViterbiSemiring(Semiring):
    
    def from_int(self, n):
        n = torch.as_tensor(n, device=self.device)
        return torch.where(n > 0, 0., -torch.inf).to(self.dtype)
    
    add = staticmethod(torch.maximum) # type: ignore
    
    @staticmethod
    def sub(x: torch.Tensor, y: torch.Tensor) -> torch.Tensor:
        return x # or torch.maximum(x, y)?
    
    mul = staticmethod(torch.add) # type: ignore
    
    def star(self, x: torch.Tensor) -> torch.Tensor:
        return torch.where(x >= 0, torch.inf, 0.).to(self.dtype)
    
    @staticmethod
    def einsum(*args, **kwargs):
        val, ind = torch_semiring_einsum.log_viterbi_einsum_forward(*args, **kwargs)
        return val

    mv_equation = torch_semiring_einsum.compile_equation('ij,j->i')
    
    
class BoolSemiring(Semiring):
    
    def __init__(self, device='cpu'):
        super().__init__(dtype=torch.bool, device=device)
        
    def from_int(self, n):
        n = torch.as_tensor(n, device=self.device)
        return n > 0
    
    add = staticmethod(torch.logical_or) # type: ignore
<<<<<<< HEAD
    sum = staticmethod(torch.any) # type: ignore
=======
>>>>>>> 66eb77e2
    
    @staticmethod
    def sub(x: torch.Tensor, y: torch.Tensor) -> torch.Tensor:
        return x & ~y
    
    mul = staticmethod(torch.logical_and) # type: ignore
    
    @staticmethod
    def star(x: torch.Tensor) -> torch.Tensor:
        return torch.full_like(x, True)

    @staticmethod
<<<<<<< HEAD
    def einsum(equation, *args: torch.Tensor) -> torch.Tensor:
        return torch_semiring_einsum.einsum(equation, *args, block_size=1) > 0
=======
    def einsum(equation, *args: torch.Tensor, block_size: int) -> torch.Tensor:
        return torch_semiring_einsum.einsum(equation, *args, block_size=block_size) > 0
>>>>>>> 66eb77e2
<|MERGE_RESOLUTION|>--- conflicted
+++ resolved
@@ -1,4 +1,7 @@
 import torch
+if not hasattr(torch, 'inf'):
+    import math
+    torch.inf = math.inf
 import torch_semiring_einsum
 from abc import ABC, abstractmethod
 from typing import Union
@@ -14,7 +17,6 @@
         """Map 0 to the semiring's zero element, 1 to the semiring's one element,
         2 to 1 + 1, and so on."""
         pass
-<<<<<<< HEAD
 
     def eye(self, n: int) -> torch.Tensor:
         return self.from_int(torch.eye(n, dtype=self.dtype, device=self.device))
@@ -27,11 +29,6 @@
 
     @abstractmethod
     def sum(self, x: torch.Tensor, dim: int) -> torch.Tensor:
-=======
-    
-    @abstractmethod
-    def add(self, x: torch.Tensor, y: torch.Tensor) -> torch.Tensor:
->>>>>>> 66eb77e2
         pass
     
     @abstractmethod
@@ -42,8 +39,6 @@
     
     @abstractmethod
     def mul(self, x: torch.Tensor, y: torch.Tensor) -> torch.Tensor:
-<<<<<<< HEAD
-=======
         pass
     
     @abstractmethod
@@ -51,16 +46,6 @@
         """Compute x* = ∑ xⁿ = 1 + x + xx + ..., elementwise. Since 
         x* = 1 + x(x*), this lets us solve equations of the form 
         z = az+b as z = (a*)b."""
-        pass
-    
-    @abstractmethod
-    def einsum(self, equation, *args: torch.Tensor, block_size: int) -> torch.Tensor:
->>>>>>> 66eb77e2
-        pass
-    
-    @abstractmethod
-    def star(self, x: torch.Tensor) -> torch.Tensor:
-        """Compute ∑ xⁿ elementwise."""
         pass
     
     @abstractmethod
@@ -89,7 +74,7 @@
         closure. Theoretical Computer Science, 4(1), 1977, pages
         59-76. https://doi.org/10.1016/0304-3975(77)90056-1
 
-        Thanks to Ryan Cotterell for pointing this out.
+        (Thanks to Ryan Cotterell for pointing this out.)
 
         """
         a = a.clone()
@@ -103,51 +88,21 @@
                 x[:]  = self.add(x,         self.mul(a[:,k,None], x[k]))
         return x
 
-    def solve(self, a: torch.Tensor, b: torch.Tensor) -> torch.Tensor:
-        """Find the least nonnegative solution of x = ax+b. 
-        Equivalently, compute ∑ aⁿb.
-
-        This is the semiring version of Gauss-Jordan elimination /
-        Floyd-Warshall transitive closure.
-
-        Daniel Lehmann. Algebraic structures for transitive
-        closure. Theoretical Computer Science, 4(1), 1977, pages
-        59-76. https://doi.org/10.1016/0304-3975(77)90056-1
-
-        (Thanks to Ryan Cotterell for pointing this out.)
-
-        """
-        a = a.clone()
-        x = b.clone()
-        for k in range(a.shape[0]):
-            a[:,k]    = self.mul(a[:,k], self.star(a[k,k]))
-            a[:,k+1:] = self.add(a[:,k+1:], self.mul(a[:,k,None], a[k,k+1:]))
-            x[:]      = self.add(x,         self.mul(a[:,k],      x[k]))
-        return x
-
 class RealSemiring(Semiring):
     
     def from_int(self, n: Union[int, torch.Tensor]):
         return torch.as_tensor(n, dtype=self.dtype, device=self.device)
     
     add = staticmethod(torch.add) # type: ignore
-<<<<<<< HEAD
     sum = staticmethod(torch.sum) # type: ignore
-=======
->>>>>>> 66eb77e2
     
     @staticmethod
     def sub(x: torch.Tensor, y: torch.Tensor) -> torch.Tensor:
         return torch.relu(x - y) # maximum(0, x-y)
-<<<<<<< HEAD
 
     @staticmethod
     def mul(x: torch.Tensor, y: torch.Tensor) -> torch.Tensor:
         return torch.mul(x, y).nan_to_num()
-=======
-    
-    mul = staticmethod(torch.mul) # type: ignore
->>>>>>> 66eb77e2
     
     @staticmethod
     def star(x: torch.Tensor) -> torch.Tensor:
@@ -155,7 +110,6 @@
         y.masked_fill_(x >= 1, torch.inf)
         return y
         
-<<<<<<< HEAD
     @staticmethod
     def einsum(equation, *args):
         return torch_semiring_einsum.real_einsum_forward(equation, *args, block_size=1)
@@ -177,19 +131,6 @@
         return Semiring.solve(self, a, b)
 
 
-=======
-    einsum = staticmethod(torch_semiring_einsum.einsum) # type: ignore
-    
-    def solve(self, a: torch.Tensor, b: torch.Tensor) -> torch.Tensor:
-        x = torch.linalg.solve(torch.eye(*a.shape, dtype=self.dtype, device=self.device)-a, b)
-        # We want to find the least nonnegative solution of (I-a)x = b, so check
-        # that all components are nonnegative.
-        if torch.any(x < 0) or torch.any(x.isnan()):
-            # There is no (finite) solution. Fall back to Semiring.solve, which can return inf.
-            x = Semiring.solve(self, a, b)
-        return x
-    
->>>>>>> 66eb77e2
 class LogSemiring(Semiring):
     
     def from_int(self, n):
@@ -197,10 +138,7 @@
         return torch.log(n)
     
     add = staticmethod(torch.logaddexp) # type: ignore
-<<<<<<< HEAD
     sum = staticmethod(torch.logsumexp) # type: ignore
-=======
->>>>>>> 66eb77e2
     
     @staticmethod
     def sub(x: torch.Tensor, y: torch.Tensor) -> torch.Tensor:
@@ -211,7 +149,6 @@
     
     @staticmethod
     def star(x: torch.Tensor) -> torch.Tensor:
-<<<<<<< HEAD
         return -torch.where(x < -1, # type: ignore
                             torch.log1p(-torch.exp(x)), # type: ignore
                             torch.log(-torch.expm1(x))).nan_to_num(nan=-torch.inf) # type: ignore
@@ -246,41 +183,6 @@
         val, ind = torch_semiring_einsum.log_viterbi_einsum_forward(equation, *args, block_size=1)
         return val
 
-    mv_equation = torch_semiring_einsum.compile_equation('ij,j->i')
-    
-=======
-        return -torch.where(x < -1,
-                            torch.log1p(-torch.exp(x)),
-                            torch.log(-torch.expm1(x))).nan_to_num(nan=-torch.inf) # type: ignore
-    
-    einsum = staticmethod(torch_semiring_einsum.log_einsum) # type: ignore
->>>>>>> 66eb77e2
-    
-    
-class ViterbiSemiring(Semiring):
-    
-    def from_int(self, n):
-        n = torch.as_tensor(n, device=self.device)
-        return torch.where(n > 0, 0., -torch.inf).to(self.dtype)
-    
-    add = staticmethod(torch.maximum) # type: ignore
-    
-    @staticmethod
-    def sub(x: torch.Tensor, y: torch.Tensor) -> torch.Tensor:
-        return x # or torch.maximum(x, y)?
-    
-    mul = staticmethod(torch.add) # type: ignore
-    
-    def star(self, x: torch.Tensor) -> torch.Tensor:
-        return torch.where(x >= 0, torch.inf, 0.).to(self.dtype)
-    
-    @staticmethod
-    def einsum(*args, **kwargs):
-        val, ind = torch_semiring_einsum.log_viterbi_einsum_forward(*args, **kwargs)
-        return val
-
-    mv_equation = torch_semiring_einsum.compile_equation('ij,j->i')
-    
     
 class BoolSemiring(Semiring):
     
@@ -292,10 +194,7 @@
         return n > 0
     
     add = staticmethod(torch.logical_or) # type: ignore
-<<<<<<< HEAD
     sum = staticmethod(torch.any) # type: ignore
-=======
->>>>>>> 66eb77e2
     
     @staticmethod
     def sub(x: torch.Tensor, y: torch.Tensor) -> torch.Tensor:
@@ -308,10 +207,5 @@
         return torch.full_like(x, True)
 
     @staticmethod
-<<<<<<< HEAD
     def einsum(equation, *args: torch.Tensor) -> torch.Tensor:
-        return torch_semiring_einsum.einsum(equation, *args, block_size=1) > 0
-=======
-    def einsum(equation, *args: torch.Tensor, block_size: int) -> torch.Tensor:
-        return torch_semiring_einsum.einsum(equation, *args, block_size=block_size) > 0
->>>>>>> 66eb77e2
+        return torch_semiring_einsum.einsum(equation, *args, block_size=1) > 0