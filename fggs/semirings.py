import torch
import torch_semiring_einsum # type: ignore
from abc import ABC, abstractmethod
from typing import Union

class Semiring(ABC):
    def __init__(self, dtype=torch.get_default_dtype(), device='cpu'):
        self.dtype = dtype
        self.device = device
        
    @abstractmethod
    def from_int(self, n: Union[int, torch.Tensor]):
        """Map 0 to the semiring's zero element, 1 to the semiring's one element,
        2 to 1 + 1, and so on."""
        pass

    def eye(self, n: int) -> torch.Tensor:
        return self.from_int(torch.eye(n, dtype=self.dtype, device=self.device))
    def zeros(self, shape: torch.Size) -> torch.Tensor:
        return self.from_int(torch.zeros(shape, dtype=self.dtype, device=self.device))
    
    @abstractmethod
    def add(self, x: torch.Tensor, y: torch.Tensor) -> torch.Tensor:
        pass
    
    @abstractmethod
    def sub(self, x: torch.Tensor, y: torch.Tensor) -> torch.Tensor:
        """Return any d such that x = y + d. If there is none (which isn't
        supposed to happen), just return what sub(x, x) returns."""
        pass
    
    @abstractmethod
    def mul(self, x: torch.Tensor, y: torch.Tensor) -> torch.Tensor:
        pass
    
    @abstractmethod
    def star(self, x: torch.Tensor) -> torch.Tensor:
        """Compute ∑ xⁿ elementwise."""
        pass
    
    @abstractmethod
    def einsum(self, equation, *args: torch.Tensor) -> torch.Tensor:
        pass
    
    mm_equation = torch_semiring_einsum.compile_equation('ij,jk->ik')
    def mm(self, a: torch.Tensor, b: torch.Tensor) -> torch.Tensor:
        return self.einsum(Semiring.mm_equation, a, b)
    
    mv_equation = torch_semiring_einsum.compile_equation('ij,j->i')
    def mv(self, a: torch.Tensor, b: torch.Tensor) -> torch.Tensor:
        return self.einsum(Semiring.mv_equation, a, b)

    def solve(self, a: torch.Tensor, b: torch.Tensor) -> torch.Tensor:
        """Find the least nonnegative solution of x = ax+b. Equivalently, compute ∑ aⁿb.

        This is the semiring version of Gauss-Jordan elimination /
        Floyd-Warshall transitive closure..

        Daniel Lehmann. Algebraic structures for transitive
        closure. Theoretical Computer Science, 4(1), 1977, pages
        59-76. https://doi.org/10.1016/0304-3975(77)90056-1

        Thanks to Ryan Cotterell for pointing this out)

        """
        a = a.clone()
        x = b.clone()
        for k in range(a.shape[0]):
            a[:,k]    = self.mul(a[:,k], self.star(a[k,k]))
            a[:,k+1:] = self.add(a[:,k+1:], self.mul(a[:,k,None], a[k,k+1:]))
            x[:]      = self.add(x,         self.mul(a[:,k],      x[k]))
        return x


class RealSemiring(Semiring):
    
    def from_int(self, n: Union[int, torch.Tensor]):
        return torch.as_tensor(n, dtype=self.dtype, device=self.device)
    
    add = staticmethod(torch.add) # type: ignore
    
    @staticmethod
    def sub(x: torch.Tensor, y: torch.Tensor) -> torch.Tensor:
        return torch.relu(x - y) # maximum(0, x-y)
    
    mul = staticmethod(torch.mul) # type: ignore
    
    @staticmethod
    def star(x: torch.Tensor) -> torch.Tensor:
        y = 1/(1-x)
        y.masked_fill_(x >= 1, torch.inf)
        return y
        
    @staticmethod
    def einsum(equation, *args):
        return torch_semiring_einsum.real_einsum_forward(equation, *args, block_size=1)
    
    def solve(self, a: torch.Tensor, b: torch.Tensor) -> torch.Tensor:
        return torch.linalg.solve(torch.eye(*a.shape, dtype=self.dtype, device=self.device)-a, b)
    
class LogSemiring(Semiring):
    
    def from_int(self, n):
        n = torch.as_tensor(n, dtype=self.dtype, device=self.device)
        return torch.log(n)
    
    add = staticmethod(torch.logaddexp) # type: ignore
    
    @staticmethod
    def sub(x: torch.Tensor, y: torch.Tensor) -> torch.Tensor:
        z = -torch.relu((x-y).nan_to_num()) # type: ignore # minimum(0, y-x)
        return x - LogSemiring.star(z)
    
    mul = staticmethod(torch.add) # type: ignore
    
    @staticmethod
    def star(x: torch.Tensor) -> torch.Tensor:
<<<<<<< HEAD
        return -torch.log1p(-torch.exp(x)).nan_to_num(nan=-torch.inf) # type: ignore

    @staticmethod
    def einsum(equation, *args):
        return torch_semiring_einsum.log_einsum_forward(equation, *args, block_size=1)
=======
        return -torch.where(x < -1,
                            torch.log1p(-torch.exp(x)),
                            torch.log(-torch.expm1(x))).nan_to_num(nan=-torch.inf) # type: ignore
    
    einsum = staticmethod(torch_semiring_einsum.log_einsum) # type: ignore
>>>>>>> 5d56419b
    
    
class ViterbiSemiring(Semiring):
    
    def from_int(self, n):
        n = torch.as_tensor(n, device=self.device)
        return torch.where(n > 0, 0., -torch.inf).to(self.dtype)
    
    add = staticmethod(torch.maximum) # type: ignore
    
    @staticmethod
    def sub(x: torch.Tensor, y: torch.Tensor) -> torch.Tensor:
        return x # or torch.maximum(x, y)?
    
    mul = staticmethod(torch.add) # type: ignore
    
    def star(self, x: torch.Tensor) -> torch.Tensor:
        return torch.where(x >= 0, torch.inf, 0.).to(self.dtype)
    
    @staticmethod
    def einsum(equation, *args):
        val, ind = torch_semiring_einsum.log_viterbi_einsum_forward(equation, *args, block_size=1)
        return val

    mv_equation = torch_semiring_einsum.compile_equation('ij,j->i')
    
    
class BoolSemiring(Semiring):
    
    def __init__(self, device='cpu'):
        super().__init__(dtype=torch.bool, device=device)
        
    def from_int(self, n):
        n = torch.as_tensor(n, device=self.device)
        return n > 0
    
    add = staticmethod(torch.logical_or) # type: ignore
    
    @staticmethod
    def sub(x: torch.Tensor, y: torch.Tensor) -> torch.Tensor:
        return x & ~y
    
    mul = staticmethod(torch.logical_and) # type: ignore
    
    @staticmethod
    def star(x: torch.Tensor) -> torch.Tensor:
        return torch.full_like(x, True)

    @staticmethod
    def einsum(equation, *args: torch.Tensor) -> torch.Tensor:
        return torch_semiring_einsum.einsum(equation, *args, block_size=1) > 0<|MERGE_RESOLUTION|>--- conflicted
+++ resolved
@@ -115,20 +115,13 @@
     
     @staticmethod
     def star(x: torch.Tensor) -> torch.Tensor:
-<<<<<<< HEAD
-        return -torch.log1p(-torch.exp(x)).nan_to_num(nan=-torch.inf) # type: ignore
+        return -torch.where(x < -1,
+                            torch.log1p(-torch.exp(x)),
+                            torch.log(-torch.expm1(x))).nan_to_num(nan=-torch.inf) # type: ignore
 
     @staticmethod
     def einsum(equation, *args):
         return torch_semiring_einsum.log_einsum_forward(equation, *args, block_size=1)
-=======
-        return -torch.where(x < -1,
-                            torch.log1p(-torch.exp(x)),
-                            torch.log(-torch.expm1(x))).nan_to_num(nan=-torch.inf) # type: ignore
-    
-    einsum = staticmethod(torch_semiring_einsum.log_einsum) # type: ignore
->>>>>>> 5d56419b
-    
     
 class ViterbiSemiring(Semiring):
     
