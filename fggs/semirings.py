import torch
if not hasattr(torch, 'inf'):
    import math
    torch.inf = math.inf
import torch_semiring_einsum
from abc import ABC, abstractmethod
from typing import Union

class Semiring(ABC):
    """A complete, commutative star-semiring (https://en.wikipedia.org/wiki/Semiring)."""
    def __init__(self, dtype=torch.get_default_dtype(), device='cpu'):
        self.dtype = dtype
        self.device = device
        
    @abstractmethod
    def from_int(self, n: Union[int, torch.Tensor]):
        """Map 0 to the semiring's zero element, 1 to the semiring's one element,
        2 to 1 + 1, and so on."""
        pass

    def eye(self, n: int) -> torch.Tensor:
        return self.from_int(torch.eye(n, dtype=self.dtype, device=self.device))
    def zeros(self, shape: torch.Size) -> torch.Tensor:
        return self.from_int(torch.zeros(shape, dtype=self.dtype, device=self.device))
    
    @abstractmethod
    def add(self, x: torch.Tensor, y: torch.Tensor) -> torch.Tensor:
        pass

    @abstractmethod
    def sum(self, x: torch.Tensor, dim: int) -> torch.Tensor:
        pass
    
    @abstractmethod
    def sub(self, x: torch.Tensor, y: torch.Tensor) -> torch.Tensor:
        """Return any d such that x = y + d. If there is none (which isn't
        supposed to happen), just return what sub(x, x) returns."""
        pass
    
    @abstractmethod
    def mul(self, x: torch.Tensor, y: torch.Tensor) -> torch.Tensor:
        pass
    
    @abstractmethod
    def star(self, x: torch.Tensor) -> torch.Tensor:
        """Compute x* = ∑ xⁿ = 1 + x + xx + ..., elementwise. Since 
        x* = 1 + x(x*), this lets us solve equations of the form 
        z = az+b as z = (a*)b."""
        pass
    
    @abstractmethod
    def einsum(self, equation, *args: torch.Tensor) -> torch.Tensor:
        pass
    
    def mm(self, a: torch.Tensor, b: torch.Tensor) -> torch.Tensor:
        a = a.nan_to_num().unsqueeze(-1)
        b = b.nan_to_num()
        block_size = 10
        out = self.sum(self.mul(a[:,:block_size], b[:block_size]), dim=1)
        for j in range(block_size, a.shape[1], block_size):
            out = self.add(out, self.sum(self.mul(a[:,j:j+block_size], b[j:j+block_size]), dim=1))
        return out
    
    def mv(self, a: torch.Tensor, b: torch.Tensor) -> torch.Tensor:
        return self.sum(self.mul(a.nan_to_num(), b.nan_to_num()), dim=1)

    def solve(self, a: torch.Tensor, b: torch.Tensor) -> torch.Tensor:
        """Find the least nonnegative solution of x = ax+b. Equivalently, compute ∑ aⁿb.

        This is the semiring version of Gauss-Jordan elimination /
        Floyd-Warshall transitive closure.

        Daniel Lehmann. Algebraic structures for transitive
        closure. Theoretical Computer Science, 4(1), 1977, pages
        59-76. https://doi.org/10.1016/0304-3975(77)90056-1

        (Thanks to Ryan Cotterell for pointing this out.)

        """
        a = a.clone()
        x = b.clone()
        for k in range(a.shape[0]):
            a[:,k]    = self.mul(a[:,k], self.star(a[k,k]))
            a[:,k+1:] = self.add(a[:,k+1:], self.mul(a[:,k,None], a[k,k+1:]))
            if x.ndim == 1:
                x[:]  = self.add(x,         self.mul(a[:,k],      x[k]))
            elif x.ndim == 2:
                x[:]  = self.add(x,         self.mul(a[:,k,None], x[k]))
        return x

class RealSemiring(Semiring):
    
    def from_int(self, n: Union[int, torch.Tensor]):
        return torch.as_tensor(n, dtype=self.dtype, device=self.device)
    
    add = staticmethod(torch.add) # type: ignore
    sum = staticmethod(torch.sum) # type: ignore
    
    @staticmethod
    def sub(x: torch.Tensor, y: torch.Tensor) -> torch.Tensor:
        return torch.relu(x - y) # maximum(0, x-y)

    @staticmethod
    def mul(x: torch.Tensor, y: torch.Tensor) -> torch.Tensor:
        return torch.mul(x, y).nan_to_num()
    
    @staticmethod
    def star(x: torch.Tensor) -> torch.Tensor:
        y = 1/(1-x)
        y.masked_fill_(x >= 1, torch.inf)
        return y
        
    @staticmethod
    def einsum(equation, *args):
        return torch_semiring_einsum.real_einsum_forward(equation, *args, block_size=1)
    
    def solve(self, a: torch.Tensor, b: torch.Tensor) -> torch.Tensor:
        # We want the least nonnegative solution of (I-a)x = b, and
        # want to use torch.linalg.solve if we can, but there are a
        # number of things that can go wrong:
        # - If a has an eigenvalue = 1, torch.linalg.solve raises RuntimeError.
        # - If a has an eigenvalue > 1, the solution will have negative components.
        # - If a has an eigenvalue = inf, the solution will have -0.0 components.
        # In these cases, we have to fall back to Semiring.solve.
        try:
            x = torch.linalg.solve(self.eye(a.shape[0])-a, b)
            if torch.all(torch.copysign(torch.tensor(1.), x) > 0.): # catches -0.0
                return x
        except RuntimeError:
            pass
        return Semiring.solve(self, a, b)


class LogSemiring(Semiring):
    
    def from_int(self, n):
        n = torch.as_tensor(n, dtype=self.dtype, device=self.device)
        return torch.log(n)
    
    add = staticmethod(torch.logaddexp) # type: ignore
    sum = staticmethod(torch.logsumexp) # type: ignore
    
    @staticmethod
    def sub(x: torch.Tensor, y: torch.Tensor) -> torch.Tensor:
        z = -torch.relu((x-y).nan_to_num()) # type: ignore # minimum(0, y-x)
        return x - LogSemiring.star(z)
    
    mul = staticmethod(torch.add) # type: ignore
    
    @staticmethod
    def star(x: torch.Tensor) -> torch.Tensor:
<<<<<<< HEAD
        return -torch.where(x < -1,
=======
        return -torch.where(x < -1, # type: ignore
>>>>>>> 87b060a7
                            torch.log1p(-torch.exp(x)), # type: ignore
                            torch.log(-torch.expm1(x))).nan_to_num(nan=-torch.inf) # type: ignore

    @staticmethod
    def einsum(equation, *args):
        return torch_semiring_einsum.log_einsum_forward(equation, *args, block_size=1)


class ViterbiSemiring(Semiring):
    
    def from_int(self, n):
        n = torch.as_tensor(n, device=self.device)
        return torch.where(n > 0, 0., -torch.inf).to(self.dtype)
    
    add = staticmethod(torch.maximum) # type: ignore
    @staticmethod
    def sum(x: torch.Tensor, dim: int) -> torch.Tensor:
        return torch.max(x, dim=dim)[0]
    
    @staticmethod
    def sub(x: torch.Tensor, y: torch.Tensor) -> torch.Tensor:
        return x # or torch.maximum(x, y)?
    
    mul = staticmethod(torch.add) # type: ignore
    
    def star(self, x: torch.Tensor) -> torch.Tensor:
        return torch.where(x >= 0, torch.inf, 0.).to(self.dtype)
    
    @staticmethod
    def einsum(equation, *args):
        val, ind = torch_semiring_einsum.log_viterbi_einsum_forward(equation, *args, block_size=1)
        return val

    
class BoolSemiring(Semiring):
    
    def __init__(self, device='cpu'):
        super().__init__(dtype=torch.bool, device=device)
        
    def from_int(self, n):
        n = torch.as_tensor(n, device=self.device)
        return n > 0
    
    add = staticmethod(torch.logical_or) # type: ignore
    sum = staticmethod(torch.any) # type: ignore
    
    @staticmethod
    def sub(x: torch.Tensor, y: torch.Tensor) -> torch.Tensor:
        return x & ~y
    
    mul = staticmethod(torch.logical_and) # type: ignore
    
    @staticmethod
    def star(x: torch.Tensor) -> torch.Tensor:
        return torch.full_like(x, True)

    @staticmethod
    def einsum(equation, *args: torch.Tensor) -> torch.Tensor:
        return torch_semiring_einsum.einsum(equation, *args, block_size=1) > 0<|MERGE_RESOLUTION|>--- conflicted
+++ resolved
@@ -149,11 +149,7 @@
     
     @staticmethod
     def star(x: torch.Tensor) -> torch.Tensor:
-<<<<<<< HEAD
-        return -torch.where(x < -1,
-=======
         return -torch.where(x < -1, # type: ignore
->>>>>>> 87b060a7
                             torch.log1p(-torch.exp(x)), # type: ignore
                             torch.log(-torch.expm1(x))).nan_to_num(nan=-torch.inf) # type: ignore
 
