<<<<<<< HEAD
from typing import Iterable, Union, List, Set, Dict, TypeVar, Tuple
=======
from typing import Iterable, Union, List, Set, Dict, TypeVar
>>>>>>> 1518a4e3
from fggs.fggs import *
import itertools

def unique_label_name(name: str, labs: Iterable[Union[NodeLabel, EdgeLabel]]) -> str:
    """Given a name, modify it until it does not overlap with
    a given set of NodeLabel/EdgeLabel names."""
    names = [lab.name for lab in labs]
    new_name = name
    i = 1
    while new_name in names:
        new_name = f'{name}_{i}'
        i += 1
    return new_name


def singleton_hrg(graph: Graph) -> HRG:
    """Return an HRG which generates just one graph, `graph`."""

    # Construct a new edge label name which is not already used in the graph
    edge_labels = graph.edge_labels()
    start_name = unique_label_name("<S>", edge_labels)

    start   = EdgeLabel(start_name, graph.type, is_nonterminal=True)
    rule    = HRGRule(start, graph)
    grammar = HRG(start)
    grammar.add_rule(rule)
    return grammar    

def singleton_fgg(fac_graph: FactorGraph) -> FGG:
    """Return an FGG which generates just one factor graph, `fac_graph`."""
    return FGG(singleton_hrg(fac_graph.graph), fac_graph.interp)


def nonterminal_graph(hrg: HRG) -> Dict[EdgeLabel, Set[EdgeLabel]]:
    """Returns a directed graph g (of type Dict[EdgeLabel,
    Set[EdgeLabel]]) such that g[x] contains y iff there is rule with
    lhs x and a nonterminal y occurring on the rhs.
    """
    g: Dict[EdgeLabel, Set[EdgeLabel]] = {x:set() for x in hrg.nonterminals()}
    for r in hrg.all_rules():
        for e in r.rhs.edges():
            if e.label.is_nonterminal:
                g[r.lhs].add(e.label)
    return g

T = TypeVar('T')
def scc(g: Dict[T, Set[T]]) -> List[Set[T]]:
    """Decompose an HRG into a its strongly-connected components using
    Tarjan's algorithm.

    Returns a list of sets of nonterminal EdgeLabels. The list is in
    topological order: there is no rule with a lhs in an earlier
    component and an rhs nonterminal in a later component.

    Robert Tarjan. Depth-first search and linear graph
    algorithms. SIAM J. Comput., 1(2),
    146-160. https://doi.org/10.1137/0201010

    Based on pseudocode from https://en.wikipedia.org/wiki/Tarjan%27s_strongly_connected_components_algorithm

    """
    
    index = 0
    indexof = {}    # order of nodes in DFS traversal
    lowlink = {}    # lowlink[v] = min(indexof[w] | w is v or a descendant of v)
    stack = []      # path from start node to current node
    onstack = set() # = set(stack)
    comps = []

    def visit(v):
        nonlocal index
        indexof[v] = lowlink[v] = index
        index += 1
        stack.append(v)
        onstack.add(v)

        for w in g[v]:
            if w not in indexof:
                visit(w)
                lowlink[v] = min(lowlink[v], lowlink[w])
            elif w in onstack:
                lowlink[v] = min(lowlink[v], indexof[w])

        if lowlink[v] == indexof[v]:
            comp = set()
            while v not in comp:
                w = stack.pop()
                onstack.remove(w)
                comp.add(w)
            comps.append(comp)
    
    for v in g:
        if v not in indexof:
            visit(v)

<<<<<<< HEAD
    return comps


def naive_graph_isomorphism(g1: Graph, g2: Graph):
    """Find an isomorphism from g1 to g2, if any. Used in unit tests only.

    If g1 and g2 are isomorphic, return (True, f) where f is a mapping
    from nodes of g1 to nodes of g2. Else, return (False, msg) where
    msg is a string explaining why the graphs are not isomorphic.
    """
    nodes1 = set(node.label for node in g1.nodes())
    nodes2 = set(node.label for node in g2.nodes())
    if nodes1 != nodes2:
        return (False, f'different node labels ({nodes1} != {nodes2}')
    edges1 = set(edge.label for edge in g1.edges())
    edges2 = set(edge.label for edge in g2.edges())
    if edges1 != edges2:
        return (False, f'different edge labels ({edges1} != {edges2})')
    if g1.type != g2.type:
        return (False, f'different graph types ({g1.type} != {g2.type})')
    
    order1 = list(g1.nodes())
    for order2 in itertools.permutations(g2.nodes()):
        if [node.label for node in order1] != [node.label for node in order2]:
            continue
        map1 = {node:i for (i, node) in enumerate(order1)}
        map2 = {node:i for (i, node) in enumerate(order2)}
        edges1 = set((edge.label, tuple(map1[node] for node in edge.nodes)) for edge in g1.edges())
        edges2 = set((edge.label, tuple(map2[node] for node in edge.nodes)) for edge in g2.edges())
        if edges1 != edges2: continue
        if [map1[node] for node in g1.ext] != [map2[node] for node in g2.ext]:
            continue
        return (True, dict(zip(order1, order2)))
    return(False, 'graphs are not isomorphic')
=======
    return comps
>>>>>>> 1518a4e3
<|MERGE_RESOLUTION|>--- conflicted
+++ resolved
@@ -1,8 +1,4 @@
-<<<<<<< HEAD
 from typing import Iterable, Union, List, Set, Dict, TypeVar, Tuple
-=======
-from typing import Iterable, Union, List, Set, Dict, TypeVar
->>>>>>> 1518a4e3
 from fggs.fggs import *
 import itertools
 
@@ -98,7 +94,6 @@
         if v not in indexof:
             visit(v)
 
-<<<<<<< HEAD
     return comps
 
 
@@ -133,6 +128,3 @@
             continue
         return (True, dict(zip(order1, order2)))
     return(False, 'graphs are not isomorphic')
-=======
-    return comps
->>>>>>> 1518a4e3
