__all__ = ['conjoin_hrgs']

from fggs import fggs

def nonterminal_pairs(hrg1, hrg2):
    """Generate new nonterminal symbols for all possible pairs of nonterminals from hrg1 and hrg2.
    Returns a dict mapping from pairs of nonterminals to new nonterminals.

    Checks for two types of collision:
    - Between two pairs of nonterminals, e.g., "X" + "Y,Z" and "X,Y" + "Z" both become "<X,Y,Z>"
    - Between nonterminals and terminals, e.g., terminal "<X,Y>" collides with the pairing of nonterminals "X" and "Y"
    """

    nt_map = {}
    names = set([t.name for t in hrg1.terminals()]) | set([t.name for t in hrg2.terminals()])
    for el1 in hrg1.nonterminals():
        for el2 in hrg2.nonterminals():
            new_nt = fggs.EdgeLabel(name=f'<{el1.name},{el2.name}>',
                                    is_nonterminal=True,
                                    node_labels=el1.type())
            i = 2
            while new_nt.name in names:
                new_nt = fggs.EdgeLabel(name=f'<{el1.name},{el2.name}>_{i}',
                                        is_nonterminal=True,
                                        node_labels=el1.type())
                i += 1
            nt_map[el1,el2] = new_nt
            names.add(new_nt.name)
    return nt_map

def check_namespace_collisions(hrg1, hrg2):
    """Checks whether two HRGs have any conflicting NodeLabels or EdgeLabels."""
    # Check for conflicting NodeLabels
    # (Currently, it's actually not possible for NodeLabels to conflict, but in the future, it might be.)
    node_collisions = []
    for nl1 in hrg1.node_labels():
        if hrg2.has_node_label(nl1.name):
            nl2 = hrg2.get_node_label(nl1.name)
            if nl1 != nl2:
                node_collisions.append((nl1, nl2))
    # Check for conflicting EdgeLabels
    edge_collisions = []
    for el1 in hrg1.edge_labels():
        if hrg2.has_edge_label(el1.name):
            el2 = hrg2.get_edge_label(el1.name)
            if el1 != el2:
                edge_collisions.append((el1, el2))
    return (node_collisions, edge_collisions)

def conjoinable(rule1, rule2):
    """Test whether two HRG rules are conjoinable."""
    
    # Must have same Nodes (in terms of Node id) with same NodeLabels
    if rule1.rhs.nodes() != rule2.rhs.nodes():
        return False
    # Must have same nonterminal Edges (in terms of Edge id)
    # which can have different EdgeLabels, but must connect to same Nodes
    nts1 = set([(edge.id, tuple([node.id for node in edge.nodes]))
                for edge in rule1.rhs.edges()
                if edge.label.is_nonterminal])
    nts2 = set([(edge.id, tuple([node.id for node in edge.nodes]))
                for edge in rule2.rhs.edges()
                if edge.label.is_nonterminal])
    if nts1 != nts2:
        return False
    # Must have same external nodes
<<<<<<< HEAD
    ext1 = [node.id for node in rule1.rhs.ext()]
    ext2 = [node.id for node in rule2.rhs.ext()]
=======
    ext1 = [node.id for node in rule1.rhs.ext]
    ext2 = [node.id for node in rule2.rhs.ext]
>>>>>>> 25d27cad
    if ext1 != ext2:
        return False
    return True

def conjoin_rules(rule1, rule2, nt_map):
    """Conjoin two HRG rules.

    Assumes rules are conjoinable.
    Does not check for conjoinability."""
    
    new_lhs = nt_map[rule1.lhs, rule2.lhs]
    new_rhs = fggs.Graph()
    # add nodes
    for node in rule1.rhs.nodes():
        new_rhs.add_node(node)
    # set external nodes
<<<<<<< HEAD
    new_rhs.set_ext(rule1.rhs.ext())
=======
    new_rhs.ext = rule1.rhs.ext
>>>>>>> 25d27cad
    # add nonterminal edges
    nts1 = sorted([edge for edge in rule1.rhs.edges() if edge.label.is_nonterminal],
                  key=lambda edge: edge.id)
    nts2 = sorted([edge for edge in rule2.rhs.edges() if edge.label.is_nonterminal],
                  key=lambda edge: edge.id)
    for (edge1,edge2) in zip(nts1,nts2):
        new_rhs.add_edge(fggs.Edge(label=nt_map[edge1.label, edge2.label],
                                   nodes=edge1.nodes,
                                   id=edge1.id))
    # add terminal edges
    ts1 = [e for e in rule1.rhs.edges() if e.label.is_terminal]
    ts2 = [e for e in rule2.rhs.edges() if e.label.is_terminal]
    for edge in ts1 + ts2:
        new_rhs.add_edge(edge)
    return fggs.HRGRule(lhs=new_lhs, rhs=new_rhs)

def conjoin_hrgs(hrg1, hrg2):
    """Conjoin two HRGS."""
    (n_col, e_col) = check_namespace_collisions(hrg1, hrg2)
    for (nl1, nl2) in n_col:
        raise ValueError(f"Cannot conjoin hrg1 and hrg2 because they each have a different NodeLabel called {nl1.name}")
    for (el1, el2) in e_col:
        if el1.is_terminal and el2.is_terminal:
            raise ValueError(f"Cannot conjoin hrg1 and hrg2 because they each have a different terminal EdgeLabel called {el1.name}")
    nt_map = nonterminal_pairs(hrg1, hrg2)
    new_hrg = fggs.HRG()
    # add rules
    for rule1 in hrg1.all_rules():
        for rule2 in hrg2.all_rules():
            if conjoinable(rule1, rule2):
                new_hrg.add_rule(conjoin_rules(rule1, rule2, nt_map))
    # set the start symbol
    # (may not actually be used in any rules)
    new_hrg.start_symbol = nt_map[hrg1.start_symbol, hrg2.start_symbol]
    return new_hrg<|MERGE_RESOLUTION|>--- conflicted
+++ resolved
@@ -64,13 +64,8 @@
     if nts1 != nts2:
         return False
     # Must have same external nodes
-<<<<<<< HEAD
-    ext1 = [node.id for node in rule1.rhs.ext()]
-    ext2 = [node.id for node in rule2.rhs.ext()]
-=======
     ext1 = [node.id for node in rule1.rhs.ext]
     ext2 = [node.id for node in rule2.rhs.ext]
->>>>>>> 25d27cad
     if ext1 != ext2:
         return False
     return True
@@ -87,11 +82,7 @@
     for node in rule1.rhs.nodes():
         new_rhs.add_node(node)
     # set external nodes
-<<<<<<< HEAD
-    new_rhs.set_ext(rule1.rhs.ext())
-=======
     new_rhs.ext = rule1.rhs.ext
->>>>>>> 25d27cad
     # add nonterminal edges
     nts1 = sorted([edge for edge in rule1.rhs.edges() if edge.label.is_nonterminal],
                   key=lambda edge: edge.id)
