--- conflicted
+++ resolved
@@ -289,10 +289,6 @@
     def __init__(self, start: EdgeLabel):
         self._node_labels  = dict()    # map from names to NodeLabels
         self._edge_labels  = dict()    # map from names to EdgeLabels
-<<<<<<< HEAD
-        self._start        = start     # start symbol, a nonterminal EdgeLabel
-=======
->>>>>>> 6debfcd5
         self._rules        = dict()    # one list of rules for each nonterminal edge label
         self.start_symbol  = start     # start symbol, a nonterminal EdgeLabel
 
