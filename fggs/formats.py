__all__ = ['json_to_hrg', 'hrg_to_json', 'json_to_interp', 'interp_to_json', 'graph_to_dot', 'graph_to_tikz', 'hrg_to_tikz']

from fggs.fggs import *
from fggs import domains, factors

### JSON

def json_to_hrg(j):
    """Convert an object loaded by json.load to an HRG."""

    labels = {}
    for name, d in j['terminals'].items():
        t = tuple(NodeLabel(l) for l in d['type'])
        labels[name] = EdgeLabel(name, t, is_terminal=True)
    for name, d in j['nonterminals'].items():
        t = tuple(NodeLabel(l) for l in d['type'])
<<<<<<< HEAD
        g.add_edge_label(EdgeLabel(nt, t, is_nonterminal=True))
        
    g.start_symbol = g.get_edge_label(j['start'])
=======
        labels[name] = EdgeLabel(name, t, is_nonterminal=True)


    g = HRG(labels[j['start']])
    
    for label in labels.values():
        g.add_edge_label(label)
>>>>>>> 0d382810

    for r in j['rules']:
        lhs = g.get_edge_label(r['lhs'])
        rhs = Graph()
        nodes = []
        for node in r['rhs']['nodes']:
            v = Node(NodeLabel(node['label']), id=node.get('id', None))
            nodes.append(v)
            rhs.add_node(v)
        for e in r['rhs']['edges']:
            att = []
            for vi in e['attachments']:
                try:
                    att.append(nodes[vi])
                except IndexError:
                    raise ValueError(f'invalid attachment node number {vi} (out of {len(nodes)})')
            rhs.add_edge(Edge(g.get_edge_label(e['label']), att, id=e.get('id', None)))
        ext = []
        for vi in r['rhs'].get('externals', []):
            try:
                ext.append(nodes[vi])
            except IndexError:
                raise ValueError(f'invalid external node number {vi} (out of {len(nodes)})')
        rhs.ext = ext
        g.add_rule(HRGRule(lhs, rhs))
        
    return g

def hrg_to_json(g):
    """Convert an HRG to an object writable by json.dump()."""
    j = {}

    j['terminals'] = {}
    for t in g.terminals():
        j['terminals'][t.name] = {
            'type': [l.name for l in t.type()],
        }
        
    j['nonterminals'] = {}
    for nt in g.nonterminals():
        j['nonterminals'][nt.name] = {
            'type': [l.name for l in nt.type()],
        }
        
    j['start'] = g.start_symbol.name
    
    j['rules'] = []
    for gr in g.all_rules():
        nodes = sorted(gr.rhs.nodes(), key=lambda v: v.id)
        node_nums = {v:vi for vi, v in enumerate(nodes)}
        jr = {
            'lhs': gr.lhs.name,
            'rhs': {
                'nodes': [{'id': v.id, 'label': v.label.name} for v in nodes],
                'edges': [],
                'externals': [node_nums[v] for v in gr.rhs.ext],
            },
        }
        for e in sorted(gr.rhs.edges(), key=lambda e: e.id):
            jr['rhs']['edges'].append({
                'id': e.id,
                'attachments': [node_nums[v] for v in e.nodes],
                'label': e.label.name,
            })
        j['rules'].append(jr)
        
    return j

def json_to_interp(j):
    """Convert an object loaded by json.load to an Interpretation."""
    interp = Interpretation()

    for name, d in j['domains'].items():
        nl = NodeLabel(name)
        if d['class'] == 'finite':
            interp.add_domain(nl, domains.FiniteDomain(d['values']))
        else:
            raise ValueError(f'invalid domain class: {d["type"]}')

    for name, d in j['factors'].items():
        nls = [NodeLabel(nl) for nl in d['type']]
        el = EdgeLabel(name, nls, is_terminal=True)
        if d['function'] == 'categorical':
            size = [interp.domains[nl].size() for nl in nls]
            weights = d['weights']
            interp.add_factor(el, factors.CategoricalFactor([interp.domains[nl] for nl in nls], weights))
        else:
            raise ValueError(f'invalid factor function: {d["function"]}')
        
    return interp

def interp_to_json(interp):
    """Convert an Interpretation to an object writable by json.dump()."""
    j = {}

    j['domains'] = {}
    for nl, dom in interp.domains.items():
        if isinstance(dom, domains.FiniteDomain):
            j['domains'][nl.name] = {
                'class' : 'finite',
                'values' : list(dom.values()),
            }
        else:
            raise NotImplementedError(f'unsupported domain type {type(j.domain)}')

    j['factors'] = {}
    for el, fac in interp.factors.items():
        if isinstance(fac, factors.CategoricalFactor):
            j['factors'][el.name] = {
                'function': 'categorical',
                'type': [nl.name for nl in el.type()],
                'weights': fac.weights(),
            }
            
    return j

### GraphViz and TikZ

def _get_format(factor_formats, x, i):
    if (x is None or
        factor_formats is None or
        x.name not in factor_formats):
        return ('', str(i+1))
    fmt = factor_formats[x.name][i]
    if len(fmt) > 0 and fmt[0] in '<>^_':
        return (fmt[0], fmt[1:])
    else:
        return ('', fmt)
    
def graph_to_dot(g: Graph, factor_formats=None, lhs=None):
    """Convert a Graph to a pydot.Dot.

    factor_formats is an optional dict that provides additional
    information about factors (EdgeLabels). If f is an EdgeLabel, then
    factor_attrs[f] is a list of strs with len f.arity(). Each string
    has two optional parts:

    - '<' for an input or '>' for an output
    - a symbolic name
    """
    
    import pydot

    dot = pydot.Dot(graph_type='graph', rankdir='LR')
    for v in g.nodes():
        dot.add_node(pydot.Node(f'v{v.id}',
                                #label=v.label.name,
                                label='',
                                shape='circle',
                                height=0.24,
                                margin=0,
        ))
    for e in g.edges():
        if e.label.is_terminal():
            dot.add_node(pydot.Node(f'e{e.id}',
                                    label='',
                                    xlabel=e.label.name,
                                    shape='square',
                                    height=0.16,
            ))
        else:
            dot.add_node(pydot.Node(f'e{e.id}',
                                    label=e.label.name,
                                    shape='square',
                                    height=0.24,
                                    margin=0.04,
            ))
        nv = len(e.nodes)
        for i, v in enumerate(e.nodes):
            format = _get_format(factor_formats, e.label, i)
            if format[0] == '>':
                dot.add_edge(pydot.Edge(f'e{e.id}', f'v{v.id}',
                                        order=i+1,
                                        label=format[1],
                ))
            elif format[0] == '<':
                dot.add_edge(pydot.Edge(f'v{v.id}', f'e{e.id}',
                                        order=i+1,
                                        label=format[1],
                ))
            elif format[0] == '^':
                sub = pydot.Subgraph(rank='same')
                sub.add_node(pydot.Node(f'v{v.id}'))
                sub.add_node(pydot.Node(f'e{e.id}'))
                dot.add_subgraph(sub)
                dot.add_edge(pydot.Edge(f'v{v.id}', f'e{e.id}',
                                        order=i+1,
                                        label=format[1],
                ))
            elif format[0] == '_':
                sub = pydot.Subgraph(rank='same')
                sub.add_node(pydot.Node(f'v{v.id}'))
                sub.add_node(pydot.Node(f'e{e.id}'))
                dot.add_subgraph(sub)
                dot.add_edge(pydot.Edge(f'e{e.id}', f'v{v.id}',
                                        order=i+1,
                                        label=format[1],
                ))
            else:
                dot.add_edge(pydot.Edge(f'v{v.id}', f'e{e.id}',
                                        order=i+1,
                                        label=format[1],
                                        constraint=False,
                ))
    for i, v in enumerate(g.ext):
        [dv] = dot.get_node(f'v{v.id}')
        attrs = dv.get_attributes()
        attrs['ext'] = i+1
        attrs['style'] = 'filled'
        attrs['xlabel'] = _get_format(factor_formats, lhs, i)[1]
        attrs['fillcolor'] = 'black'
        
    return dot

def graph_to_tikz(g: Graph, factor_formats=None, lhs=None):
    r"""Convert a Graph to LaTeX/TikZ code.

    The resulting code makes use of several TikZ styles. Some suggested
    definitions for these styles are:

    .. code-block:: latex

        \tikzset{
          var/.style={draw,circle,fill=white,inner sep=1.5pt,minimum size=8pt},
          ext/.style={var,fill=black,text=white},
          fac/.style={draw,rectangle},
          tent/.style={font={\tiny},auto}
        }
    """
    import pydot
    
    # Convert to DOT just to get layout information
    dot = graph_to_dot(g, factor_formats, lhs)
    dot = pydot.graph_from_dot_data(dot.create_dot().decode('utf8'))[0]

    positions = {}
    def visit(d):
        for v in d.get_nodes():
            try:
                pos = v.get_attributes()['pos']
            except KeyError:
                continue
            if pos.startswith('"') and pos.endswith('"'):
                pos = pos[1:-1]
            x, y = pos.split(',', 1)
            positions[v.get_name()] = (float(x), float(y))
        for s in d.get_subgraphs():
            visit(s)
    visit(dot)

    ys = [positions[f'v{v.id}'][1] for v in g.nodes()]
    ys.extend([positions[f'e{e.id}'][1] for e in g.edges()])
    baseline = (min(ys)+max(ys))/2
    
    res = []
    res.append(rf'\begin{{tikzpicture}}[baseline={baseline}pt]')

    ext = {v.id:i for i,v in enumerate(g.ext)}
    for v in g.nodes():
        if v.id in ext:
            style = f'ext,label={_get_format(factor_formats, lhs, ext[v.id])[1]}'
        else:
            style = 'var'
        x, y = positions[f'v{v.id}']
        res.append(rf'  \node [{style}] (v{v.id}) at ({x}pt,{y}pt) {{}};')
    for e in g.edges():
        x, y = positions[f'e{e.id}']
        if e.label.is_terminal():
            res.append(rf'  \node [fac,label={{{e.label.name}}}] (e{e.id}) at ({x}pt,{y}pt) {{}};')
        else:
            res.append(rf'  \node [fac] (e{e.id}) at ({x}pt,{y}pt) {{{e.label.name}}};')
        for i, v in enumerate(e.nodes):
            label = _get_format(factor_formats, e.label, i)[1]
            res.append(rf'    \draw (e{e.id}) edge node[tent,near start] {{{label}}} (v{v.id});')
    res.append(r'\end{tikzpicture}')
    return '\n'.join(res)

def hrg_to_tikz(g, factor_formats=None):
    r"""Convert an HRG to LaTeX/TikZ code.

    The resulting code makes use of several TikZ styles. Some suggested
    definitions for these styles are:

    .. code-block:: latex

        \tikzset{
          var/.style={draw,circle,fill=white,inner sep=1.5pt,minimum size=8pt},
          ext/.style={var,fill=black,text=white},
          fac/.style={draw,rectangle},
          tent/.style={font={\tiny},auto}
        }
        """
    res = []
    res.append(r'\begin{align*}')
    for r in g.all_rules():
        # Build a little factor graph for the lhs
        lhs = Graph()
        lhs.add_edge(Edge(r.lhs(), [Node(x) for x in r.lhs.type()]))
        
        res.append(graph_to_tikz(lhs, factor_formats, r.lhs) +
                   ' &\longrightarrow ' +
                   graph_to_tikz(r.rhs, factor_formats, r.lhs) + r'\\')
    res.append(r'\end{align*}')
    return '\n'.join(res)<|MERGE_RESOLUTION|>--- conflicted
+++ resolved
@@ -14,11 +14,6 @@
         labels[name] = EdgeLabel(name, t, is_terminal=True)
     for name, d in j['nonterminals'].items():
         t = tuple(NodeLabel(l) for l in d['type'])
-<<<<<<< HEAD
-        g.add_edge_label(EdgeLabel(nt, t, is_nonterminal=True))
-        
-    g.start_symbol = g.get_edge_label(j['start'])
-=======
         labels[name] = EdgeLabel(name, t, is_nonterminal=True)
 
 
@@ -26,7 +21,6 @@
     
     for label in labels.values():
         g.add_edge_label(label)
->>>>>>> 0d382810
 
     for r in j['rules']:
         lhs = g.get_edge_label(r['lhs'])
