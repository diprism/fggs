--- conflicted
+++ resolved
@@ -99,13 +99,13 @@
     if k > kmax:
         warnings.warn('maximum iteration exceeded; convergence not guaranteed')
 
-<<<<<<< HEAD
 
 def newton(F: Function, J: Function, x0: MultiTensor, *, tol: float, kmax: int) -> None:
     """Newton's method for solving x = F(x) in a commutative semiring.
 
     Javier Esparza, Stefan Kiefer, and Michael Luttenberger. On fixed
     point equations over commutative semirings. In Proc. STACS, 2007."""
+    semiring = x0.semiring
     k = 0
     x1 = MultiTensor(x0.shapes, x0.semiring)
     for k in range(kmax):
@@ -115,24 +115,7 @@
         x1.copy_(x0 + dX)
         if x0.allclose(x1, tol): break
         x0.copy_(x1)
-=======
-def newton(F: Function, J: Function, x0: Tensor, *, semiring: Semiring, tol: float, kmax: int) -> None:
-    """Newton's method for solving x = F(x) in a commutative semiring.
-
-    Javier Esparza, Stefan Kiefer, and Michael Luttenberger. On fixed
-    point equations over commuitative semirings. In Proc. STACS, 2007."""
-    k, x1 = 0, x0.clone()
-    F0 = F(x0)
-    n = x0.size()[0]
-    for k in range(kmax):
-        JF = J(x0)
-        dX = semiring.solve(JF, semiring.sub(F0, x0))
-        x1.copy_(semiring.add(x0, dX))
-        if torch.all(torch.abs(x1 - x0) <= tol):
-            break
-        x0.copy_(x1)
-        F0 = F(x1)
->>>>>>> 66eb77e2
+        
     if k > kmax:
         warnings.warn('maximum iteration exceeded; convergence not guaranteed')
 
@@ -161,18 +144,9 @@
                 tau_edge = sum_product_edges(interp, rule.rhs.nodes(), edges, ext, x, inputs, semiring=semiring)
                 if edge.label.is_terminal:
                     assert J_terminals is not None
-<<<<<<< HEAD
                     J_terminals.add_single((n, edge.label), tau_edge)
                 else:
                     Jx.add_single((n, edge.label), tau_edge)
-=======
-                    if (n, edge.label) in J_terminals:
-                        J_terminals[n, edge.label] = semiring.add(J_terminals[n, edge.label], tau_edge)
-                    else:
-                        J_terminals[n, edge.label] = tau_edge
-                else:
-                    Jx.dict[n, edge.label] = semiring.add(Jx.dict[n, edge.label], tau_edge)
->>>>>>> 66eb77e2
     return Jx
 
 
@@ -304,7 +278,6 @@
         for rule in hrg.rules(n):
             edges = [e for e in rule.rhs.edges() if e.label.is_nonterminal and e.label not in inputs]
             if len(edges) == 0:
-<<<<<<< HEAD
                 F0.add_single(n, sum_product_edges(interp, rule.rhs.nodes(), rule.rhs.edges(), rule.rhs.ext, inputs, semiring=semiring))
             elif len(edges) == 1:
                 [edge] = edges
@@ -313,16 +286,6 @@
                 raise ValueError('FGG is not linearly recursive')
 
     return multi_solve(J0, F0)
-=======
-                Fx.dict[n] = semiring.add(Fx.dict[n], sum_product_edges(interp, rule.rhs.nodes(), rule.rhs.edges(), rule.rhs.ext, inputs, semiring=semiring))
-            elif len(edges) > 1:
-                raise ValueError('FGG is not linearly recursive')
-
-    x = MultiTensor.initialize(fgg, semiring)
-    Jx = J(fgg, x, inputs, semiring)
-    x.copy_(semiring.solve(Jx, Fx))
-    return x
->>>>>>> 66eb77e2
 
 
 class SumProduct(torch.autograd.Function):
@@ -362,10 +325,6 @@
         inputs: MultiTensor = dict(zip(in_labels, in_values)) # type: ignore
 
         if method == 'linear':
-<<<<<<< HEAD
-=======
-            # To do: make linear() not use custom backward function, and raise an exception here
->>>>>>> 66eb77e2
             out = linear(fgg, inputs, semiring)
         else:
             x0 = MultiTensor(FGGMultiShape(fgg, fgg.grammar.nonterminals()), semiring)
@@ -373,21 +332,9 @@
                 fixed_point(lambda x: F(fgg, x, inputs, semiring),
                             x0, tol=opts['tol'], kmax=opts['kmax'])
             elif method == 'newton':
-<<<<<<< HEAD
                 newton(lambda x: F(fgg, x, inputs, semiring),
                        lambda x: J(fgg, x, inputs, semiring),
                        x0, tol=opts['tol'], kmax=opts['kmax'])
-=======
-                newton(lambda x: F(fgg, cast(MultiTensor, x), inputs, semiring),
-                       lambda x: J(fgg, cast(MultiTensor, x), inputs, semiring),
-                       x0, semiring=semiring, tol=opts['tol'], kmax=opts['kmax'])
-            elif method == 'broyden':
-                if not isinstance(semiring, RealSemiring):
-                    raise NotImplementedError()
-                broyden(lambda x: F(fgg, cast(MultiTensor, x), inputs, semiring) - x,
-                        -torch.eye(n, dtype=semiring.dtype, device=semiring.device), # type: ignore
-                        x0, tol=opts['tol'], kmax=opts['kmax'])
->>>>>>> 66eb77e2
             else:
                 raise ValueError('unsupported method for computing sum-product')
             out = x0
@@ -415,37 +362,12 @@
             jf = J_log(ctx.fgg, ctx.out_values, inputs, semiring, jf_terminals)
         else:
             raise ValueError(f'invalid semiring: {semiring}')
-<<<<<<< HEAD
 
         grad_nt = multi_solve(jf, f, transpose=True)
 
         # Change infs to very large numbers
         for x in grad_nt:
             torch.nan_to_num(grad_nt[x], out=grad_nt[x])
-=======
-        
-        f = MultiTensor.initialize(ctx.fgg, semiring)
-        f.fill_(0.)
-        for x, grad_x in zip(ctx.out_labels, grad_out):
-            f.dict[x] += grad_x
-
-        # Solve linear system of equations
-        grad_nt = MultiTensor.initialize(ctx.fgg, semiring)
-        grad_nt.fill_(0.)
-        try:
-            assert torch.all(f >= 0.)
-            grad_nt[...] = real_semiring.solve(jf.T, f)
-            failed = not torch.all(grad_nt >= 0.) # negative or NaN
-        except RuntimeError:
-            failed = True
-        if failed:
-            warnings.warn('SumProduct.backward(): linear solve failed; using fixed-point iteration')
-            grad_nt.fill_(0.)
-            fixed_point(lambda g: torch.nan_to_num(f + jf.T @ g),
-                        grad_nt,
-                        tol=ctx.opts.get('tol', 1e-6),
-                        kmax=ctx.opts.get('kmax', 1000))
->>>>>>> 66eb77e2
                     
         # Compute gradients of factors
         grad_t = multi_mv(jf_terminals, grad_nt, transpose=True)
