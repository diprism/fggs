--- conflicted
+++ resolved
@@ -1,15 +1,9 @@
 __all__ = ['sum_product']
 
-<<<<<<< HEAD
 from fggs.fggs import FGG, HRG, Edge, EdgeLabel
 from fggs.factors import CategoricalFactor
 from fggs.adjoint import adjoint_hrg
-from typing import Callable, Dict, Sequence, Tuple, Iterable
-=======
-from fggs.fggs import FGG, HRG
-from fggs.factors import CategoricalFactor
-from typing import Callable, Dict, List
->>>>>>> 10746fc0
+from typing import Callable, Dict, Sequence, Tuple, List, Iterable
 from functools import reduce
 import warnings, torch
 
