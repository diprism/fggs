--- conflicted
+++ resolved
@@ -92,11 +92,7 @@
                 else:
                     raise TypeError(f'cannot compute sum-product of FGG with factor {interp.factors[edge.label]}')
             equation = ','.join([''.join(indices) for indices in indexing]) + '->'
-<<<<<<< HEAD
-            external = [Xi_R[node.id] for node in rule.rhs.ext()]
-=======
             external = [Xi_R[node.id] for node in rule.rhs.ext]
->>>>>>> 25d27cad
             if external: equation += ''.join(external)
             tau_R.append(torch.einsum(equation, *tensors))
         (n, k), _ = nt_dict[nt]
@@ -134,11 +130,7 @@
                         tensors.append(torch.tensor(weights))
                     else:
                         raise TypeError(f'cannot compute sum-product of FGG with factor {interp.factors[edge.label]}')
-<<<<<<< HEAD
-                external = [Xi_R[node.id] for node in rule.rhs.ext()]
-=======
                 external = [Xi_R[node.id] for node in rule.rhs.ext]
->>>>>>> 25d27cad
                 x = [torch.tensor(0.)]
                 for i, nt_name in nt_loc:
                     if nt_den.name != nt_name:
