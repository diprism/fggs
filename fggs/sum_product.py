from __future__ import annotations
__all__ = ['sum_product', 'sum_products']

from fggs.fggs import FGG, HRG, HRGRule, EdgeLabel, Edge, Node
from fggs.domains import FiniteDomain
from fggs.factors import FiniteFactor
from fggs.semirings import *
from fggs.multi import *
from fggs.utils import scc, nonterminal_graph
from math import inf
from sys import stderr

from typing import Callable, Dict, Mapping, Sequence, Iterable, Tuple, List, Set, Union, Optional, cast
from time import perf_counter_ns
import warnings

import torch
from torch import Tensor
from fggs.typing import TensorLikeT
from fggs.indices import EmbeddedTensor, einsum, stack

Function = Callable[[MultiTensor], MultiTensor]

def _formatwarning(message, category, filename=None, lineno=None, file=None, line=None):
    return '%s:%s: %s: %s' % (filename, lineno, category.__name__, message)
warnings.formatwarning = _formatwarning # type: ignore


class FGGMultiShape(MultiShape):
    """A virtual MultiShape for the nonterminals or terminals of an FGG."""
    def __init__(self, fgg, els):
        self.fgg = fgg
        self.els = list(els)
        self.elset = set(els)
    def __getitem__(self, x):
        if x in self.elset:
            return torch.Size(self.fgg.shape(x))
        else:
            raise KeyError()
    def __iter__(self):
        return iter(self.els)
    def __len__(self):
        return len(self.els)
    def __str__(self):
        return str(dict(self))
    def __repr__(self):
        return repr(dict(self))


def make_timer(name: str) -> Callable[[], None]:
    n = 0
    t = perf_counter_ns()
    def timer():
        nonlocal n, t
        now = perf_counter_ns()
        n += 1
        ns = now - t
        print(f'{name} iteration {n} took {ns//1000000000:,}.{ns%1000000000:011,} sec', file=stderr)
        t = now
    return timer

    
def fixed_point(F: Function, x0: MultiTensor, *, tol: float, kmax: int) -> None:
    """Fixed-point iteration method for solving x = F(x)."""
    #timer = make_timer('fixed_point')
    k, x1 = 0, F(x0)
    #timer()
    while not x0.shouldStop(x1, tol) and k <= kmax:
        x0.copy_(x1)
        x1.copy_(F(x1))
        k += 1
        #timer()
    if k > kmax:
        warnings.warn('maximum iteration exceeded; convergence not guaranteed')


def newton(F: Function, J: Function, x0: MultiTensor, *, tol: float, kmax: int) -> None:
    """Newton's method for solving x = F(x) in a commutative semiring.

    Javier Esparza, Stefan Kiefer, and Michael Luttenberger. On fixed
    point equations over commutative semirings. In Proc. STACS, 2007."""
    semiring = x0.semiring
    x1 = MultiTensor(x0.shapes, x0.semiring)
    #timer = make_timer('newton')
    for k in range(kmax):
        F0 = F(x0)
<<<<<<< HEAD
        stop = F0.shouldStop(x0, tol)
=======
        if F0.shouldStop(x0, tol):
            #timer()
            break
>>>>>>> c019f342
        JF = J(x0)
        dX = multi_solve(JF, F0 - x0)
        x0.copy_(x0 + dX)
        #timer()
<<<<<<< HEAD
        if stop: break
=======
>>>>>>> c019f342

    if k > kmax:
        warnings.warn('maximum iteration exceeded; convergence not guaranteed')


def F(fgg: FGG, x: MultiTensor, inputs: MultiTensor, semiring: Semiring) -> MultiTensor:
    Fx = MultiTensor(x.shapes, x.semiring)
    for n in x.shapes[0]:
        for rule in fgg.rules(n):
            tau_rule = sum_product_edges(fgg, rule.rhs.nodes(), rule.rhs.edges(), rule.rhs.ext, x, inputs, semiring=semiring)
            if tau_rule is not None: Fx.add_single(n, tau_rule)
    return Fx


def print_duplicate(loc: str, xs: Sequence[Node], ys: Sequence[Node]) -> bool:
    return False # Comment out this line for debugging messages
    duplicate = frozenset(xs).intersection(ys)
    if duplicate:
        print('Duplicate in', loc, 'between', file=stderr)
        for n in xs: print('  * ' if n in duplicate else '  - ', str(n), file=stderr)
        print('and', file=stderr)
        for n in ys: print('  * ' if n in duplicate else '  - ', str(n), file=stderr)
        return True
    else:
        return False


def J(fgg: FGG, x: MultiTensor, inputs: MultiTensor, semiring: Semiring,
      J_inputs: Optional[MultiTensor] = None) -> MultiTensor:
    """The Jacobian of F."""
    Jx = MultiTensor(x.shapes+x.shapes, semiring)
    for n in x.shapes[0]:
        for rule in fgg.rules(n):
            for edge in rule.rhs.edges():
                if edge.label not in Jx.shapes[1] and J_inputs is None: continue
                duplicate = print_duplicate('J', rule.rhs.ext, edge.nodes)
                ext = rule.rhs.ext + edge.nodes
                edges = set(rule.rhs.edges()) - {edge}
                tau_edge = sum_product_edges(fgg, rule.rhs.nodes(), edges, ext, x, inputs, semiring=semiring)
                if tau_edge is not None:
                    if duplicate:
                        print('sum_product_edges produced', tau_edge.physical.size(), 'for', tau_edge.size(), file=stderr)
                    if edge.label in Jx.shapes[1]:
                        Jx.add_single((n, edge.label), tau_edge)
                    elif J_inputs is not None and edge.label in J_inputs.shapes[1]:
                        J_inputs.add_single((n, edge.label), tau_edge)
                    else:
                        assert False
    return Jx


def log_softmax(a: TensorLikeT, dim: int) -> TensorLikeT:
    # If a has infinite elements, log_softmax would return all nans.
    # In this case, make all the nonzero elements 1 and the zero elements 0.
    return a.gt(-inf).log().to(dtype=a.dtype).where(a.eq(inf).any(dim, keepdim=True),
                                                    a.log_softmax(dim))
    
def J_log(fgg: FGG, x: MultiTensor, inputs: MultiTensor, semiring: Semiring,
          J_inputs: Optional[MultiTensor] = None) -> MultiTensor:
    """The Jacobian of F(semiring=LogSemiring), computed in the real semiring."""
    Jx = MultiTensor(x.shapes+x.shapes, semiring=RealSemiring(dtype=semiring.dtype, device=semiring.device))
    for n in x.shapes[0]:
        rules = tuple(fgg.rules(n))
        tau_rule_pairs: List[Tuple[HRGRule, EmbeddedTensor]] = \
            [(rule, tau_rule)
             for rule in rules
             for tau_rule in (sum_product_edges(fgg, rule.rhs.nodes(), rule.rhs.edges(),
                                                rule.rhs.ext, x, inputs, semiring=semiring),)
             if tau_rule is not None]
        if len(tau_rule_pairs) == 0: continue
        rules, tau_rules = zip(*tau_rule_pairs)
        tau_rules_stacked : EmbeddedTensor = stack(tau_rules, dim=0)
        tau_rules_stacked = log_softmax(tau_rules_stacked, dim=0)
        for rule, tau_rule in zip(rules, tau_rules_stacked):
            for edge in rule.rhs.edges():
                if edge.label not in Jx.shapes[1] and J_inputs is None: continue
                duplicate = print_duplicate('J_log', rule.rhs.ext, edge.nodes)
                ext = rule.rhs.ext + edge.nodes
                tau_edge = sum_product_edges(fgg, rule.rhs.nodes(), rule.rhs.edges(), ext, x, inputs, semiring=semiring)
                if tau_edge is not None:
                    if duplicate:
                        print('sum_product_edges produced', tau_edge.physical.size(), 'for', tau_edge.size(), file=stderr)
                    tau_edge_size = tau_edge.size()
                    tau_edge = tau_edge.reshape(tau_rule.size() + (-1,))
                    tau_edge = log_softmax(tau_edge, dim=-1)
                    tau_edge = tau_edge.add(tau_rule.unsqueeze(-1))
                    tau_edge = tau_edge.reshape(tau_edge_size)
                    if edge.label in Jx.shapes[1]:
                        Jx.add_single((n, edge.label), tau_edge.exp())
                    elif J_inputs is not None and edge.label in J_inputs.shapes[1]:
                        J_inputs.add_single((n, edge.label), tau_edge.exp())
                    else:
                        assert False
    return Jx


def sum_product_edges(fgg: FGG, nodes: Iterable[Node], edges: Iterable[Edge], ext: Sequence[Node], *inputses: MultiTensor, semiring: Semiring) -> Optional[EmbeddedTensor]:
    """Compute the sum-product of a set of edges.

    Parameters:
    - fgg
    - nodes: all the nodes, even disconnected ones
    - edges: the edges whose factors are multiplied together
    - ext: the nodes whose values are not summed over
    - inputses: dicts of sum-products of nonterminals that have
      already been computed. Later elements of inputses override
      earlier elements.

    Return: the tensor of sum-products, or None if zero
    """

    connected: Set[Node] = set()
    indexing: List[Sequence[Node]] = []
    tensors: List[EmbeddedTensor] = []

    # Derivatives can sometimes produce duplicate external nodes.
    # Rename them apart and add identity factors between them.
    ext_orig = ext
    ext = []
    duplicate = False
    for n in ext_orig:
        if n in ext:
            ncopy = Node(n.label)
            ext.append(ncopy)
            connected.update([n, ncopy])
            indexing.append([n, ncopy])
            nsize = cast(FiniteDomain, fgg.domains[n.label.name]).size()
            tensors.append(EmbeddedTensor.eye(nsize,semiring))
            #duplicate = True # Uncomment this line for debugging messages
        else:
            ext.append(n)

    for edge in edges:
        connected.update(edge.nodes)
        indexing.append(edge.nodes)
        for inputs in reversed(inputses):
            if edge.label in inputs:
                tensors.append(inputs[edge.label])
                break
        else:
            # One argument to einsum will be the zero tensor, so just return zero
            return None

    # If an external node has no edges, einsum will complain, so remove it.
    outputs = [node for node in ext if node in connected]

    assert(all(tensor.physical.dtype == semiring.dtype for tensor in tensors))
    out = einsum(tensors, indexing, outputs, semiring)
    if duplicate:
        print('einsum produced', out.physical.size(), 'for', out.size(), file=stderr)

    # Restore any external nodes that were removed.
    if out.ndim < len(ext):
        eshape = fgg.shape(ext)
        vshape = [s if n in connected else 1 for n, s in zip(ext, eshape)]
        out = out.view(*vshape).expand(*eshape)

    # Multiply in any disconnected internal nodes.
    multiplier = 1
    for n in nodes:
        if n not in connected and n not in ext:
            multiplier *= cast(FiniteDomain, fgg.domains[n.label.name]).size()
    if multiplier != 1:
        out = semiring.mul(out, EmbeddedTensor.from_int(multiplier, semiring))
    assert(out.physical.dtype == semiring.dtype)
    return out


def linear(fgg: FGG, inputs: MultiTensor, out_labels: Sequence[EdgeLabel], semiring: Semiring) -> MultiTensor:
    """Compute the sum-product of the nonterminals of `fgg`, which is
    linearly recursive given that each nonterminal `x` in `inputs` is
    treated as a terminal with weight `inputs[x]`.
    """
    shapes = FGGMultiShape(fgg, out_labels)

    # Check linearity and compute F(0) and J(0)
    F0 = MultiTensor(shapes, semiring)
    J0 = MultiTensor((shapes, shapes), semiring)
    for n in out_labels:
        if n in inputs:
            continue
        for rule in fgg.rules(n):
            edges = [e for e in rule.rhs.edges() if e.label not in inputs]
            if len(edges) == 0:
                t = sum_product_edges(fgg, rule.rhs.nodes(), rule.rhs.edges(),
                                      rule.rhs.ext, inputs, semiring=semiring)
                if t is not None:
                    F0.add_single(n, t)
            elif len(edges) == 1:
                [edge] = edges
                duplicate = print_duplicate('linear', rule.rhs.ext, edge.nodes)
                t = sum_product_edges(fgg, rule.rhs.nodes(), set(rule.rhs.edges()) - {edge},
                                      rule.rhs.ext + edge.nodes, inputs, semiring=semiring)
                if t is not None:
                    if duplicate:
                        print('sum_product_edges produced', t.physical.size(), 'for', t.size(), file=stderr)
                    J0.add_single((n, edge.label), t)
            else:
                rhs = ' '.join(e.label.name for e in edges)
                raise ValueError(f'FGG is not linearly recursive ({rule.lhs.name} -> {rhs})')

    return multi_solve(J0, F0)


class SumProduct(torch.autograd.Function):
    """Compute the sum-product of a subset of the nonterminals of an FGG.

    The interface is slightly awkward because PyTorch does not
    autodifferentiate with respect to arguments that are not Tensors.

    - fgg: The FGG
    - opts: A dict of options (see documentation for sum_product).
    - in_labels: The (terminal or nonterminal) EdgeLabels whose
      sum-products are already computed.
    - out_labels: The nonterminal EdgeLabels whose sum-products to compute.
    - in_values: A sequence of Tensors such that in_values[i] is the
      sum-product of in_labels[i].

    Returns: A sequence of Tensors out_values such that out_values[i]
    is the sum-product of out_labels[i].
    """
    
    @staticmethod
    def forward(ctx, fgg: FGG, opts: Dict, in_labels: Sequence[EdgeLabel], out_labels: Sequence[EdgeLabel], *in_values: Tensor) -> Tuple[Tensor, ...]: # type: ignore
        ctx.fgg = fgg
        method, semiring = opts['method'], opts['semiring']
        ctx.opts = opts
        ctx.in_labels = in_labels
        ctx.out_labels = out_labels
        ctx.save_for_backward(*in_values)

        inputs: MultiTensor = dict(zip(in_labels, (EmbeddedTensor(t, default=semiring.from_int(0).item()) for t in in_values))) # type: ignore

        if method == 'linear':
            out = linear(fgg, inputs, out_labels, semiring)
        else:
            x0 = MultiTensor(FGGMultiShape(fgg, out_labels), semiring)
            if method == 'fixed-point':
                fixed_point(lambda x: F(fgg, x, inputs, semiring),
                            x0, tol=opts['tol'], kmax=opts['kmax'])
            elif method == 'newton':
                newton(lambda x: F(fgg, x, inputs, semiring),
                       lambda x: J(fgg, x, inputs, semiring),
                       x0, tol=opts['tol'], kmax=opts['kmax'])
            elif method == 'one-step':
                x0.copy_(F(fgg, x0, inputs, semiring))
            else:
                raise ValueError('unsupported method for computing sum-product')
            out = x0

        ctx.out_values = out
        return tuple(out[nt].to_dense() if nt in out else semiring.zeros(fgg.shape(nt))
                     for nt in out_labels)

    @staticmethod
    def backward(ctx, *grad_out):
        semiring = ctx.opts['semiring']
        # gradients are always computed in the real semiring
        real_semiring = RealSemiring(dtype=semiring.dtype, device=semiring.device)
        # TODO: which defaults below should be real_semiring.from_int(0).item()?

        # Construct and solve linear system of equations
        inputs = dict(zip(ctx.in_labels, (EmbeddedTensor(t, default=semiring.from_int(0).item()) for t in ctx.saved_tensors)))
        f = dict(zip(ctx.out_labels, (EmbeddedTensor(t, default=semiring.from_int(0).item()) for t in grad_out)))
            
        jf_inputs = MultiTensor((FGGMultiShape(ctx.fgg, ctx.out_labels),
                                 FGGMultiShape(ctx.fgg, ctx.in_labels)),
                                real_semiring)
        if isinstance(semiring, RealSemiring):
            jf = J(ctx.fgg, ctx.out_values, inputs, semiring, jf_inputs)
        elif isinstance(semiring, LogSemiring):
            jf = J_log(ctx.fgg, ctx.out_values, inputs, semiring, jf_inputs)
        else:
            raise ValueError(f'invalid semiring: {semiring}')

        grad_nt = multi_solve(jf, f, transpose=True)
                    
        # Compute gradients of inputs
        grad_t = multi_mv(jf_inputs, grad_nt, transpose=True)
        grad_in = tuple(grad_t[el].to_dense() for el in ctx.in_labels)
        
        return (None, None, None, None) + grad_in


def sum_products(fgg: FGG, **opts) -> Dict[EdgeLabel, Tensor]:
    opts.setdefault('method',   'fixed-point')
    opts.setdefault('semiring', RealSemiring())
    opts.setdefault('tol',      1e-5) # with float32, 1e-6 can fail
    opts.setdefault('kmax',     1000) # for fixed-point, 100 is too low
    if isinstance(opts['semiring'], BoolSemiring):
        opts['tol'] = 0

    all = {t:cast(FiniteFactor, fgg.factors[t.name]).weights for t in fgg.terminals()}
    for comp in scc(nonterminal_graph(fgg)):

        inputs = {}
        max_rhs = 0
        for x in comp:
            for r in fgg.rules(x):
                n = 0
                for e in r.rhs.edges():
                    if e.label in comp:
                        n += 1
                    else:
                        inputs[e.label] = all[e.label]
                max_rhs = max(max_rhs, n)

        comp_opts = dict(opts)
        if len(comp) == 1 and max_rhs == 0:
            # SCC has a single, non-looping nonterminal
            comp_opts['method'] = 'one-step'
        elif max_rhs == 1 and opts['method'] == 'newton':
            # SCC is linearly recursive
            comp_opts['method'] = 'linear'

        comp_labels = list(comp)
        comp_values = SumProduct.apply(fgg, comp_opts, inputs.keys(), comp_labels, *inputs.values())
        all.update(zip(comp_labels, comp_values))
    return all
        
def sum_product(fgg: FGG, **opts) -> Tensor:
    """Compute the sum-product of an FGG.
    
    - fgg: The FGG to compute the sum-product of.
    - method: What method to use ('linear', 'fixed-point', 'newton').
    - tol: Iterative algorithms terminate when the L∞ distance between consecutive iterates is below tol.
    - kmax: Number of iterations after which iterative algorithms give up.
    """
    all = sum_products(fgg, **opts)
    if fgg.start is None:
        raise ValueError("FGG must have a start symbol")
    return all[fgg.start]<|MERGE_RESOLUTION|>--- conflicted
+++ resolved
@@ -84,21 +84,12 @@
     #timer = make_timer('newton')
     for k in range(kmax):
         F0 = F(x0)
-<<<<<<< HEAD
         stop = F0.shouldStop(x0, tol)
-=======
-        if F0.shouldStop(x0, tol):
-            #timer()
-            break
->>>>>>> c019f342
         JF = J(x0)
         dX = multi_solve(JF, F0 - x0)
         x0.copy_(x0 + dX)
         #timer()
-<<<<<<< HEAD
         if stop: break
-=======
->>>>>>> c019f342
 
     if k > kmax:
         warnings.warn('maximum iteration exceeded; convergence not guaranteed')
