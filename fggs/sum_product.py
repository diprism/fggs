--- conflicted
+++ resolved
@@ -1,10 +1,6 @@
 __all__ = ['sum_product']
 
-<<<<<<< HEAD
-from fggs.fggs import FGG, HRG, HRGRule, Interpretation
-=======
-from fggs.fggs import FGG, HRG,Interpretation, EdgeLabel, Edge, Node
->>>>>>> 132abb6e
+from fggs.fggs import FGG, HRG, HRGRule, Interpretation, EdgeLabel, Edge, Node
 from fggs.factors import CategoricalFactor
 from typing import Callable, Dict, Iterable, Tuple, List
 from functools import reduce
@@ -123,19 +119,7 @@
 #     if itc >= maxit:
 #         warnings.warn('maximum iteration exceeded; convergence not guaranteed')
 
-<<<<<<< HEAD
-
-def disconnected_nodes(rule: HRGRule, interp: Interpretation) -> int:
-    nodes = set(node for edge in rule.rhs.edges() for node in edge.nodes)
-    n = 1
-    for node in rule.rhs.nodes():
-        if node not in nodes:
-            n *= interp.domains[node.label].size()
-    return n
-
-
-def F(fgg: FGG, nt_dict: Dict[str, Tensor], psi_X0: Tensor) -> Tensor:
-=======
+
 class MultiTensor:
     """Tensor-like object that concatenates multiple tensors into one."""
     
@@ -201,50 +185,16 @@
         return MultiTensor(func(*args, **kwargs), nt_dict=metadata[0])
 
 def F(fgg: FGG, x0: MultiTensor) -> Tensor:
->>>>>>> 132abb6e
     hrg, interp = fgg.grammar, fgg.interp
     x1 = x0.clone()
     for nonterminal in hrg.nonterminals():
         tau_R = []
-<<<<<<< HEAD
-        for rule in hrg.rules(nt):
-            if len(rule.rhs.nodes()) > 26:
-                raise Exception('cannot assign an index to each node')
-            if len(rule.rhs.edges()) == 0:
-                _, shape = nt_dict[nt]
-                tau_R.append(torch.ones(shape))
-                continue
-            Xi_R = {id: chr(ord('a') + i) for i, id in enumerate(rule.rhs._node_ids)}
-            indexing, tensors = [], []
-            for edge in rule.rhs.edges():
-                indexing.append([Xi_R[node.id] for node in edge.nodes])
-                if edge.label.is_nonterminal:
-                    (n, k), shape = nt_dict[edge.label]
-                    tensors.append(psi_X0[n:k].reshape(shape))
-                elif isinstance(interp.factors[edge.label], CategoricalFactor):
-                    weights = interp.factors[edge.label]._weights
-                    tensors.append(torch.tensor(weights))
-                else:
-                    raise TypeError(f'cannot compute sum-product of FGG with factor {interp.factors[edge.label]}')
-            equation = ','.join([''.join(indices) for indices in indexing]) + '->'
-            external = [Xi_R[node.id] for node in rule.rhs.ext]
-            if external: equation += ''.join(external)
-            tau_rule = torch.einsum(equation, *tensors)
-            tau_rule *= disconnected_nodes(rule, interp)
-            tau_R.append(tau_rule)
-        (n, k), _ = nt_dict[nt]
-        psi_X1[n:k] = sum(tau_R).flatten() if len(tau_R) > 0 else torch.zeros(k - n) 
-    return psi_X1
-
-def J(fgg: FGG, nt_dict: Dict[str, Tensor], psi_X0: Tensor) -> Tensor:
-=======
         for rule in hrg.rules(nonterminal):
-            tau_R.append(sum_product_edges(interp, rule.rhs.ext, rule.rhs.edges(), x0))
+            tau_R.append(sum_product_edges(interp, rule.rhs.nodes(), rule.rhs.edges(), rule.rhs.ext, x0))
         x1[nonterminal] = sum(tau_R)
     return x1
 
 def J(fgg: FGG, x0: MultiTensor) -> Tensor:
->>>>>>> 132abb6e
     hrg, interp = fgg.grammar, fgg.interp
     JF = torch.full(2 * list(x0._t.shape), fill_value=0.)
     ############# TODO
@@ -302,18 +252,18 @@
         q = q_[:]
     return JF
 
-def sum_product_edges(interp: Interpretation, ext: Tuple[Node], edges: Iterable[Edge], sumprod: MultiTensor = None) -> Tensor:
+def sum_product_edges(interp: Interpretation, nodes: Iterable[Node], edges: Iterable[Edge], ext: Tuple[Node], sumprod: MultiTensor = None) -> Tensor:
     # The sum-product of an empty set of edges is 1
     if len(edges) == 0:
         return 1.
     
     # Each node corresponds to an index, so choose a letter for each
-    nodes = set()
+    connected = set()
     for edge in edges:
-        nodes.update(edge.nodes)
-    if len(nodes) > 26:
+        connected.update(edge.nodes)
+    if len(connected) > 26:
         raise Exception('cannot assign an index to each node')
-    node_to_index = {node: chr(ord('a') + i) for i, node in enumerate(nodes)}
+    node_to_index = {node: chr(ord('a') + i) for i, node in enumerate(connected)}
     
     indexing, tensors = [], []
     for edge in edges:
@@ -330,16 +280,24 @@
     equation = ','.join([''.join(indices) for indices in indexing]) + '->'
     
     # If an external node has no edges, einsum will complain, so remove it.
-    external = [node_to_index[node] for node in ext if node in nodes]
+    external = [node_to_index[node] for node in ext if node in connected]
     equation += ''.join(external)
     
     out = torch.einsum(equation, *tensors)
     
     # Restore any external nodes that were removed.
     if 0 < len(external) < len(ext):
-        vshape = [interp.domains[n.label].size() if n in nodes else 1 for n in ext]
+        vshape = [interp.domains[n.label].size() if n in connected else 1 for n in ext]
         eshape = [interp.domains[n.label].size() for n in ext]
         out = out.view(*vshape).expand(*eshape)
+
+    # Handle any disconnected nodes.
+    mul = 1
+    for n in nodes:
+        if n not in connected:
+            mul *= interp.domains[n.label].size()
+    if mul > 1:
+        out *= mul
         
     return out
 
@@ -370,14 +328,14 @@
             for rule, edge in unary_index[x, y]:
                 ext = rule.rhs.ext + edge.nodes
                 edges = set(rule.rhs.edges()) - {edge}
-                z_rules.append(sum_product_edges(interp, ext, edges))
+                z_rules.append(sum_product_edges(interp, rule.rhs.nodes(), edges, ext))
             if len(z_rules) > 0:
                 jf[xi:xj,yi:yj] = sum(z_rules).view(xj-xi, yj-yi)
 
         # Compute F(0)
         z_rules = []
         for rule in nullary_index[x]:
-            z_rules.append(sum_product_edges(interp, rule.rhs.ext, rule.rhs.edges()))
+            z_rules.append(sum_product_edges(interp, rule.rhs.nodes(), rule.rhs.edges(), rule.rhs.ext))
         if len(z_rules) > 0:
             f[xi:xj] = sum(z_rules).view(xj-xi)
 
