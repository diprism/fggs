--- conflicted
+++ resolved
@@ -64,10 +64,7 @@
     x1 = MultiTensor(x0.shapes, x0.semiring)
     if verbose: print('Newton', end='', flush=True)
     for k in range(kmax):
-<<<<<<< HEAD
-=======
         if verbose: print('.', end='', flush=True)
->>>>>>> 23929dab
         F0 = F(x0)
         if F0.allclose(x0, tol): break
         JF = J(x0)
