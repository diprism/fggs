--- conflicted
+++ resolved
@@ -196,81 +196,13 @@
     Fx = x.clone()
     for n in hrg.nonterminals():
         tau_R = []
-<<<<<<< HEAD
-        for rule in hrg.rules(nonterminal):
-            tau_R.append(sum_product_edges(interp, rule.rhs.nodes(), rule.rhs.edges(), rule.rhs.ext, x0))
-        x1[nonterminal] = sum(tau_R)
-    return x1
-=======
         for rule in hrg.rules(n):
-            tau_R.append(sum_product_edges(interp, rule.rhs.ext, rule.rhs.edges(), x))
+            tau_R.append(sum_product_edges(interp, rule.rhs.nodes(), rule.rhs.edges(), rule.rhs.ext, x))
         Fx[n] = sum(tau_R)
     return Fx
->>>>>>> ae54a3fd
 
 def J(fgg: FGG, x: MultiTensor) -> Tensor:
     hrg, interp = fgg.grammar, fgg.interp
-<<<<<<< HEAD
-    JF = torch.full(2 * list(x0._t.shape), fill_value=0.)
-    ############# TODO
-    p, q = [0, 0], [0, 0]
-    for nt_num in hrg.nonterminals():
-        p[0] = p[1]
-        a, b = x0.nt_dict[nt_num][0]
-        p[1] += b - a
-        q_ = q[:] # q[1] = 0
-        for nt_den in hrg.nonterminals():
-            q[0] = q[1]
-            a, b = x0.nt_dict[nt_den][0]
-            q[1] += b - a
-    #############
-            tau_R = [torch.tensor(0.)]
-            for rule in hrg.rules(nt_num):
-                if len(rule.rhs.nodes()) > 26:
-                    raise Exception('cannot assign an index to each node')
-                Xi_R = {id: chr(ord('a') + i) for i, id in enumerate(rule.rhs._node_ids)}
-                nt_loc, tensors, indexing = [], [], []
-                for i, edge in enumerate(rule.rhs.edges()):
-                    indexing.append([Xi_R[node.id] for node in edge.nodes])
-                    if edge.label.is_nonterminal:
-                        tensors.append(x0[edge.label])
-                        nt_loc.append((i, edge.label.name))
-                    elif isinstance(interp.factors[edge.label], CategoricalFactor):
-                        weights = interp.factors[edge.label]._weights
-                        if not isinstance(weights, Tensor):
-                            weights = torch.tensor(weights)
-                        tensors.append(weights)
-                    else:
-                        raise TypeError(f'cannot compute sum-product of FGG with factor {interp.factors[edge.label]}')
-                external = [Xi_R[node.id] for node in rule.rhs.ext]
-                # TODO sum_product_edges for each term in the product rule
-                alphabet = (chr(ord('a') + i) for i in range(26))
-                indices = set(x for sublist in indexing for x in sublist)
-                diff_index = next(x for x in alphabet if x not in indices) if indexing[i] else ''
-                x = [torch.tensor(0.)]
-                for i, nt_name in nt_loc:
-                    if nt_den.name != nt_name:
-                        continue
-                    if len(tensors) > 1:
-                        equation = ','.join(''.join(indices) for j, indices in enumerate(indexing) if j != i) + '->'
-                        if external: equation += ''.join(external)
-                        if diff_index:
-                            equation = equation.replace(''.join(indexing[i]), diff_index) + diff_index
-                        x.append(torch.einsum(equation, *(tensor for j, tensor in enumerate(tensors) if j != i)))
-                    else:
-                        x.append(torch.ones(tensors[i].size()))
-                tau_R.append(sum(t.sum() for t in x))
-            x = sum(t.sum() for t in tau_R)
-            if nt_num.name == nt_den.name:
-                x -= 1 if x.size() == torch.Size([]) else torch.eye(x.size())
-            JF[p[0]:p[1], q[0]:q[1]] = x
-        q = q_[:]
-    return JF
-
-def sum_product_edges(interp: Interpretation, nodes: Iterable[Node], edges: Iterable[Edge], ext: Tuple[Node], sumprod: MultiTensor = None) -> Tensor:
-    eshape = [interp.domains[n.label].size() for n in ext]
-    
-=======
     Jx = MultiTensor.initialize(fgg, ndim=2)
     for n in hrg.nonterminals():
         for rule in hrg.rules(n):
@@ -278,7 +210,7 @@
                 if edge.label.is_terminal: continue
                 ext = rule.rhs.ext + edge.nodes
                 edges = set(rule.rhs.edges()) - {edge}
-                tau_edge = sum_product_edges(interp, ext, edges, x)
+                tau_edge = sum_product_edges(interp, rule.rhs.nodes(), edges, ext, x)
                 tau_edge = tau_edge.reshape(Jx.get(n, edge.label).size())
                 Jx.get(n, edge.label)[...] += tau_edge
         block = Jx.get(n, n, flat=True)
@@ -286,8 +218,9 @@
         block[...] -= 1 if block_size == 1 else torch.eye(block_size)
     return Jx
 
-def sum_product_edges(interp: Interpretation, ext: Tuple[Node], edges: Iterable[Edge], x: MultiTensor = None) -> Tensor:
->>>>>>> ae54a3fd
+def sum_product_edges(interp: Interpretation, nodes: Iterable[Node], edges: Iterable[Edge], ext: Tuple[Node], x: MultiTensor = None) -> Tensor:
+    eshape = [interp.domains[n.label].size() for n in ext]
+    
     # The sum-product of an empty set of edges is 1
     if len(edges) == 0:
         out = torch.tensor(1.)
@@ -369,13 +302,8 @@
 
         # Compute F(0)
         z_rules = []
-<<<<<<< HEAD
-        for rule in nullary_index[x]:
+        for rule in nullary_index[n]:
             z_rules.append(sum_product_edges(interp, rule.rhs.nodes(), rule.rhs.edges(), rule.rhs.ext))
-=======
-        for rule in nullary_index[n]:
-            z_rules.append(sum_product_edges(interp, rule.rhs.ext, rule.rhs.edges()))
->>>>>>> ae54a3fd
         if len(z_rules) > 0:
             Fx.get(n)[...] = sum(z_rules).view(Fx.get(n).size())
 
