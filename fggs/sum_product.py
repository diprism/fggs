__all__ = ['sum_product']

<<<<<<< HEAD
from fggs.fggs import FGG, HRG, Interpretation, EdgeLabel, Edge, Node
=======
from fggs.fggs import FGG, HRG, HRGRule, Interpretation, EdgeLabel, Edge, Node
>>>>>>> 403db790
from fggs.factors import CategoricalFactor
from typing import Callable, Dict, Sequence, Iterable, Tuple, List, Iterable
from functools import reduce
import collections.abc
import warnings, torch

def _formatwarning(message, category, filename=None, lineno=None, file=None, line=None):
    return '%s:%s: %s: %s' % (filename, lineno, category.__name__, message)
warnings.formatwarning = _formatwarning
Tensor = torch.Tensor; Function = Callable[[Tensor], Tensor]

def scc(g: HRG) -> List[HRG]:
    """Decompose an HRG into a its strongly-connected components using Tarjan's algorithm.

    Returns a list of sets of nonterminal EdgeLabels. The list is in
    topological order: there is no rule with a lhs in an earlier
    component and an rhs nonterminal in a later component.

    Robert Tarjan. Depth-first search and linear graph
    algorithms. SIAM J. Comput., 1(2),
    146-160. https://doi.org/10.1137/0201010

    Based on pseudocode from https://en.wikipedia.org/wiki/Tarjan%27s_strongly_connected_components_algorithm

    """
    
    index = 0
    indexof = {}    # order of nonterminals in DFS traversal
    lowlink = {}    # lowlink[v] = min(indexof[w] | w is v or a descendant of v)
    stack = []      # path from start nonterminal to current nonterminal
    onstack = set() # = set(stack)
    comps = []

    def visit(v):
        nonlocal index
        indexof[v] = lowlink[v] = index
        index += 1
        stack.append(v)
        onstack.add(v)

        for r in g.rules(v):
            nts = set(e.label for e in r.rhs.edges() if e.label.is_nonterminal)
            for w in nts:
                if w not in indexof:
                    visit(w)
                    lowlink[v] = min(lowlink[v], lowlink[w])
                elif w in onstack:
                    lowlink[v] = min(lowlink[v], indexof[w])

        if lowlink[v] == indexof[v]:
            comp = set()
            while v not in comp:
                w = stack.pop()
                onstack.remove(w)
                comp.add(w)
            comps.append(comp)
    
    for v in g.nonterminals():
        if v not in indexof:
            visit(v)

    return comps

def fixed_point(F: Function, x0: Tensor, *, tol: float, kmax: int) -> None:
    k, x1 = 0, F(x0)
    while any(torch.abs(x1 - x0) > tol) and k <= kmax:
        x0[...], x1[...] = x1, F(x1)
        k += 1
    if k > kmax:
        warnings.warn('maximum iteration exceeded; convergence not guaranteed')

def newton(F: Function, J: Function, x0: Tensor, *, tol: float, kmax: int) -> None:
    k, x1 = 0, x0.clone()
    F0 = F(x0)
    while any(torch.abs(F0) > tol) and k <= kmax:
        JF = J(x0)
        dX = torch.linalg.solve(JF, -F0) if JF.size()[0] > 1 else -F0/JF
        x1[...] = x0 + dX
        x0[...], F0 = x1, F(x1)
        k += 1
    if k > kmax:
        warnings.warn('maximum iteration exceeded; convergence not guaranteed')

def broyden(F: Function, invJ: Tensor, x0: Tensor, *, tol: float, kmax: int) -> None:
    k, x1 = 0, x0.clone()
    F0 = F(x0)
    while any(torch.abs(F0) > tol) and k <= kmax:
        dX = torch.matmul(-invJ, F0)
        x1[...] = x0 + dX
        F1 = F(x1)
        dX, dF = x1 - x0, F1 - F0
        u = (dX - torch.matmul(invJ, dF))/torch.dot(dF, dF)
        invJ += torch.outer(u, dF)
        x0[...], F0 = x1, F1
        k += 1
    if k > kmax:
        warnings.warn('maximum iteration exceeded; convergence not guaranteed')

# https://core.ac.uk/download/pdf/9821323.pdf (Computing Partition Functions of PCFGs)
# def broyden(F: Function, x: Tensor, *, tol: float = 1e-6, maxit: int = 1000, nmax: int = 20) -> None:
#     Fx = F(x); s = [Fx]
#     n, itc = -1, 0
#     while itc < maxit:
#         n, itc = n + 1, itc + 1
#         x += s[n]
#         Fx = F(x)
#         if torch.norm(Fx) <= tol:
#             break
#         if n < nmax:
#             z = Fx
#             if n > 0:
#                 for i in range(n):
#                     z += s[i + 1] * torch.dot(s[i], z)/torch.dot(s[i], s[i])
#             s.append(z/(1 - torch.dot(s[n], z)/torch.dot(s[n], s[n])))
#         elif n == nmax:
#             n, s = -1, [s[n]]
#     if itc >= maxit:
#         warnings.warn('maximum iteration exceeded; convergence not guaranteed')

<<<<<<< HEAD
class MultiTensor(collections.abc.Mapping):
=======

class MultiTensor:
>>>>>>> 403db790
    """Tensor-like object that concatenates multiple tensors into one."""
    
    # https://pytorch.org/docs/stable/notes/extending.html

    def __init__(self, data: Iterable, nt_dict: Dict = None, **kwargs):
        self._t = torch.as_tensor(data, **kwargs)
        self.nt_dict = nt_dict

    @staticmethod
    def initialize(fgg: FGG, fill_value: float = 0., ndim: int = 1):
        hrg, interp = fgg.grammar, fgg.interp
        n, nt_dict = 0, dict()
        for nonterminal in hrg.nonterminals():
            shape = tuple(interp.domains[label].size() for label in nonterminal.node_labels)
            k = n + (reduce(lambda a, b: a * b, shape) if len(shape) > 0 else 1)
            nt_dict[nonterminal] = ((n, k), shape) # TODO namedtuple(range=(n, k), shape=shape)
            n = k
        return MultiTensor(torch.full(ndim * [n], fill_value=fill_value), nt_dict)

    def clone(self):
        return MultiTensor(self._t.clone(), self.nt_dict)

    def size(self):
        return self._t.size()

<<<<<<< HEAD
    def __iter__(self):
        return iter(self.nt_dict)
    def __len__(self):
        return len(self.nt_dict)

    def __getitem__(self, key):
        if isinstance(key, (str, EdgeLabel)):
=======
    def get(self, *keys, flat=False):
        slices, shapes = [], []
        for key in keys:
>>>>>>> 403db790
            (n, k), shape = self.nt_dict[key]
            slices.append(slice(n, k))
            shapes.extend(shape)
        ret = self._t[slices]
        if not flat:
            ret = ret.reshape(tuple(shapes))
        return ret

    def __getitem__(self, key):
        return self._t[key]

    def __setitem__(self, key, value):
        if isinstance(value, MultiTensor):
            value = value._t
        if isinstance(key, (str, EdgeLabel)):
            (n, k), _ = self.nt_dict[key]
            self._t[n:k] = value.flatten()
        else:
            self._t[key] = value

    def __add__(self, other):
        return torch.add(self, other)
    def __sub__(self, other):
        return torch.sub(self, other)
    def __mul__(self, other):
        return torch.mul(self, other)
    def __neg__(self):
        return torch.neg(self)
    def __truediv__(self, other):
        return torch.div(self, other)
    def __gt__(self, other):
        return torch.ge(self, other)

    @classmethod
    def __torch_function__(cls, func, types, args=(), kwargs=None):
        if kwargs is None:
            kwargs = {}
        args = [a._t if hasattr(a, '_t') else a for a in args]
        metadata = tuple(a.nt_dict if hasattr(a, 'nt_dict') else a for a in args)
        assert len(metadata) > 0
        return MultiTensor(func(*args, **kwargs), nt_dict=metadata[0])

<<<<<<< HEAD
def F(fgg: FGG, x0: MultiTensor, inputs: Dict[EdgeLabel, Tensor]) -> Tensor:
=======
def F(fgg: FGG, x: MultiTensor) -> Tensor:
>>>>>>> 403db790
    hrg, interp = fgg.grammar, fgg.interp
    Fx = x.clone()
    for n in hrg.nonterminals():
        tau_R = []
<<<<<<< HEAD
        for rule in hrg.rules(nonterminal):
            tau_R.append(sum_product_edges(interp, rule.rhs.ext, rule.rhs.edges(), x0, inputs))
        x1[nonterminal] = sum(tau_R)
    return x1

def J(fgg: FGG, x0: MultiTensor, inputs: Dict[EdgeLabel, Tensor]) -> Tensor:
    hrg, interp = fgg.grammar, fgg.interp
    JF = torch.full(2 * list(x0._t.shape), fill_value=0.)
    ############# TODO
    p, q = [0, 0], [0, 0]
    for nt_num in hrg.nonterminals():
        p[0] = p[1]
        a, b = x0.nt_dict[nt_num][0]
        p[1] += b - a
        q_ = q[:] # q[1] = 0
        for nt_den in hrg.nonterminals():
            q[0] = q[1]
            a, b = x0.nt_dict[nt_den][0]
            q[1] += b - a
    #############
            tau_R = [torch.tensor(0.)]
            for rule in hrg.rules(nt_num):
                if len(rule.rhs.nodes()) > 26:
                    raise Exception('cannot assign an index to each node')
                Xi_R = {id: chr(ord('a') + i) for i, id in enumerate(rule.rhs._node_ids)}
                nt_loc, tensors, indexing = [], [], []
                for i, edge in enumerate(rule.rhs.edges()):
                    indexing.append([Xi_R[node.id] for node in edge.nodes])
                    if edge.label.is_nonterminal:
                        tensors.append(x0[edge.label])
                        nt_loc.append((i, edge.label.name))
                    elif isinstance(interp.factors[edge.label], CategoricalFactor):
                        weights = interp.factors[edge.label]._weights
                        if not isinstance(weights, Tensor):
                            weights = torch.tensor(weights)
                        tensors.append(weights)
                    else:
                        raise ValueError(f'edge label {edge.label.name} not among inputs or outputs')
                external = [Xi_R[node.id] for node in rule.rhs.ext]
                # TODO sum_product_edges for each term in the product rule
                alphabet = (chr(ord('a') + i) for i in range(26))
                indices = set(x for sublist in indexing for x in sublist)
                diff_index = next(x for x in alphabet if x not in indices) if indexing[i] else ''
                x = [torch.tensor(0.)]
                for i, nt_name in nt_loc:
                    if nt_den.name != nt_name:
                        continue
                    if len(tensors) > 1:
                        equation = ','.join(''.join(indices) for j, indices in enumerate(indexing) if j != i) + '->'
                        if external: equation += ''.join(external)
                        if diff_index:
                            equation = equation.replace(''.join(indexing[i]), diff_index) + diff_index
                        x.append(torch.einsum(equation, *(tensor for j, tensor in enumerate(tensors) if j != i)))
                    else:
                        x.append(torch.ones(tensors[i].size()))
                tau_R.append(sum(t.sum() for t in x))
            x = sum(t.sum() for t in tau_R)
            if nt_num.name == nt_den.name:
                x -= 1 if x.size() == torch.Size([]) else torch.eye(x.size())
            JF[p[0]:p[1], q[0]:q[1]] = x
        q = q_[:]
    return JF


def sum_product_edges(interp: Interpretation, ext: Tuple[Node], edges: Iterable[Edge],
                      inputs1: Dict[EdgeLabel, Tensor] = {}, inputs2: Dict[EdgeLabel, Tensor] = {}) -> Tensor:
    """
    Compute the sum-product of a set of edges.

    Parameters:
    - interp
    - ext: the nodes whose values are not summed over
    - edges: the edges whose factors are multiplied together
    - inputs1, inputs2: sum-products of nonterminals that have already been computed

    Return: the tensor of sum-products
    """
=======
        for rule in hrg.rules(n):
            tau_R.append(sum_product_edges(interp, rule.rhs.nodes(), rule.rhs.edges(), rule.rhs.ext, x))
        Fx[n] = sum(tau_R)
    return Fx

def J(fgg: FGG, x: MultiTensor) -> Tensor:
    hrg, interp = fgg.grammar, fgg.interp
    Jx = MultiTensor.initialize(fgg, ndim=2)
    for n in hrg.nonterminals():
        for rule in hrg.rules(n):
            for edge in rule.rhs.edges():
                if edge.label.is_terminal: continue
                ext = rule.rhs.ext + edge.nodes
                edges = set(rule.rhs.edges()) - {edge}
                tau_edge = sum_product_edges(interp, rule.rhs.nodes(), edges, ext, x)
                tau_edge = tau_edge.reshape(Jx.get(n, edge.label).size())
                Jx.get(n, edge.label)[...] += tau_edge
        block = Jx.get(n, n, flat=True)
        block_size = block.size()[0]
        block[...] -= 1 if block_size == 1 else torch.eye(block_size)
    return Jx

def sum_product_edges(interp: Interpretation, nodes: Iterable[Node], edges: Iterable[Edge], ext: Tuple[Node], x: MultiTensor = None) -> Tensor:
>>>>>>> 403db790
    eshape = [interp.domains[n.label].size() for n in ext]
    
    # The sum-product of an empty set of edges is 1
    if len(edges) == 0:
        out = torch.tensor(1.)
        if len(eshape) > 0:
            out = out.expand(*eshape)
        return out
    
    # Each node corresponds to an index, so choose a letter for each
    connected = set()
    for edge in edges:
        connected.update(edge.nodes)
    if len(connected) > 26:
        raise Exception('cannot assign an index to each node')
    node_to_index = {node: chr(ord('a') + i) for i, node in enumerate(connected)}
    
    indexing, tensors = [], []
    for edge in edges:
        indexing.append([node_to_index[node] for node in edge.nodes])
<<<<<<< HEAD
        if edge.label in inputs1:
            tensors.append(inputs1[edge.label])
        elif edge.label in inputs2:
            tensors.append(inputs2[edge.label])
=======
        if edge.label.is_nonterminal:
            tensors.append(x.get(edge.label))
>>>>>>> 403db790
        elif isinstance(interp.factors[edge.label], CategoricalFactor):
            weights = interp.factors[edge.label].weights
            if not isinstance(weights, Tensor):
                weights = torch.tensor(weights, dtype=torch.get_default_dtype())
            tensors.append(weights)
        else:
            raise TypeError(f'cannot compute sum-product of FGG with factor {interp.factors[edge.label]}')
    equation = ','.join([''.join(indices) for indices in indexing]) + '->'
    
    # If an external node has no edges, einsum will complain, so remove it.
    external = [node_to_index[node] for node in ext if node in connected]
    equation += ''.join(external)
    
    out = torch.einsum(equation, *tensors)

    # Restore any external nodes that were removed.
<<<<<<< HEAD
    if 0 < len(external) < len(ext):
        vshape = [interp.domains[n.label].size() if n in nodes else 1 for n in ext]
=======
    if len(external) < len(ext):
        vshape = [interp.domains[n.label].size() if n in connected else 1 for n in ext]
>>>>>>> 403db790
        out = out.view(*vshape).expand(*eshape)

    # Handle any disconnected internal nodes.
    mul = 1
    for n in nodes:
        if n not in connected and n not in ext:
            mul *= interp.domains[n.label].size()
    if mul > 1:
        out = out * mul
        
    return out

<<<<<<< HEAD

def linear(fgg: FGG, inputs: Dict[EdgeLabel, Tensor] = {}) -> MultiTensor:
    """Compute the sum-product of the nonterminals of `fgg`, which is
    linearly recursive given that each nonterminals `x` in `inputs` is
    treated as a terminal with weight `inputs[x]`.
    """
    hrg, interp = fgg.grammar, fgg.interp

    nullary_index = {x:[] for x in hrg.nonterminals()}
    unary_index = {(x,y):[] for x in hrg.nonterminals() for y in hrg.nonterminals()}
    for x in hrg.nonterminals():
        if x in inputs:
            continue
        for rule in hrg.rules(x):
            edges = [e for e in rule.rhs.edges() if e.label.is_nonterminal and e.label not in inputs]
=======
def linear(fgg: FGG, x: MultiTensor) -> Tensor:
    hrg, interp = fgg.grammar, fgg.interp

    nullary_index = {n:[] for n in hrg.nonterminals()}
    unary_index = {(n, m):[] for n in hrg.nonterminals() for m in hrg.nonterminals()}
    for n in hrg.nonterminals():
        for rule in hrg.rules(n):
            edges = [e for e in rule.rhs.edges() if e.label.is_nonterminal]
>>>>>>> 403db790
            if len(edges) == 0:
                nullary_index[n].append(rule)
            elif len(edges) == 1:
                unary_index[n, edges[0].label].append((rule, edges[0]))
            else:
                raise ValueError('FGG is not linearly recursive')

<<<<<<< HEAD
    outputs = MultiTensor.initialize(fgg)
    n = outputs.size()[0]
    f = torch.zeros(n)
    jf = torch.zeros(n, n)
    for x in hrg.nonterminals():
        (xi, xj), _ = outputs.nt_dict[x]
        # Compute JF(0)
        for y in hrg.nonterminals():
            (yi, yj), _ = outputs.nt_dict[y]
=======
    N = x.size()[0]
    Fx = MultiTensor.initialize(fgg)
    Jx = MultiTensor.initialize(fgg, ndim=2)
    for n in hrg.nonterminals():
        # Compute JF(0)
        for m in hrg.nonterminals():
>>>>>>> 403db790
            z_rules = []
            for rule, edge in unary_index[n, m]:
                ext = rule.rhs.ext + edge.nodes
                edges = set(rule.rhs.edges()) - {edge}
<<<<<<< HEAD
                z_rule = sum_product_edges(interp, ext, edges, inputs)
                z_rules.append(z_rule)
            if len(z_rules) > 0:
                jf[xi:xj,yi:yj] = sum(z_rules).reshape(xj-xi, yj-yi)

        # Compute F(0)
        z_rules = []
        for rule in nullary_index[x]:
            z_rules.append(sum_product_edges(interp, rule.rhs.ext, rule.rhs.edges(), inputs))
=======
                z_rules.append(sum_product_edges(interp, rule.rhs.nodes(), edges, ext))
            if len(z_rules) > 0:
                Jx.get(n, m)[...] = sum(z_rules).view(Jx.get(n, m).size())

        # Compute F(0)
        z_rules = []
        for rule in nullary_index[n]:
            z_rules.append(sum_product_edges(interp, rule.rhs.nodes(), rule.rhs.edges(), rule.rhs.ext))
>>>>>>> 403db790
        if len(z_rules) > 0:
            Fx.get(n)[...] = sum(z_rules).view(Fx.get(n).size())

<<<<<<< HEAD
    outputs._t[...] = torch.linalg.solve(torch.eye(n)-jf, f)
    return outputs


class SumProduct(torch.autograd.Function):
    """Compute the sum-product of a subset of the nonterminals of an FGG.

    The interface is slightly awkward because PyTorch does not
    autodifferentiate with respect to arguments that are not Tensors.

    - fgg: The FGG
    - opts: A dict of options (see documentation for sum_product).
    - in_labels: The (terminal or nonterminal) EdgeLabels whose
      sum-products are already computed.
    - out_labels: The nonterminal EdgeLabels whose sum-products to compute.
    - in_values: A sequence of Tensors such that in_values[i] is the
      sum-product of in_labels[i].

    Returns: A sequence of Tensors out_values such that out_values[i]
    is the sum-product of out_labels[i].
=======
    x._t[...] = torch.linalg.solve(torch.eye(N)-Jx._t, Fx._t)
>>>>>>> 403db790

    """
    @staticmethod
    def forward(ctx, fgg: FGG, opts: Dict, in_labels: Sequence[EdgeLabel], out_labels: Sequence[EdgeLabel], *in_values: Tensor) -> Tuple[Tensor]:
        ctx.fgg = fgg
        opts.setdefault('method', 'fixed-point')
        opts.setdefault('tol',    1e-6)
        opts.setdefault('kmax',   1000)
        ctx.opts = opts
        ctx.in_labels = in_labels
        ctx.out_labels = out_labels
        ctx.save_for_backward(*in_values)

        inputs = dict(zip(in_labels, in_values))

        if opts['method'] == 'linear':
            # To do: make linear() not use custom backward function, and raise an exception here
            out = linear(fgg, inputs)
        else:
            x0 = MultiTensor.initialize(fgg)

            if opts['method'] == 'fixed-point':
                fixed_point(lambda x: F(fgg, x, inputs), x0, tol=opts['tol'], kmax=opts['kmax'])
            elif opts['method'] == 'newton':
                newton(lambda x: F(fgg, x, inputs) - x, lambda x: J(fgg, x, inputs), x0, tol=opts['tol'], kmax=opts['kmax'])
            elif opts['method'] == 'broyden':
                n = x0.size()[0]
                invJ = -torch.eye(n, n)
                broyden(lambda x: F(fgg, x, inputs) - x, invJ, x0, tol=opts['tol'], kmax=opts['kmax'])
            else:
                raise ValueError('unsupported method for computing sum-product')
            out = x0

        ctx.out_values = out
        return tuple(out[nt] for nt in out_labels)

    @staticmethod
    def backward(ctx, *grad_out):
        inputs = dict(zip(ctx.in_labels, ctx.saved_tensors))

        hrg, interp = ctx.fgg.grammar, ctx.fgg.interp
        grad_nt = MultiTensor.initialize(ctx.fgg)
        n = grad_nt.size()[0]
        f = torch.zeros(n)
        jf = torch.zeros(n, n)

        # Compute JF(0) of adjoint grammar
        for rule in hrg.all_rules():
            y = rule.lhs
            (yi, yj), _ = grad_nt.nt_dict[y]

            for edge in rule.rhs.edges():
                if edge.label.is_terminal: continue
                x = edge.label
                (xi, xj), _ = grad_nt.nt_dict[x]

                ext = edge.nodes + rule.rhs.ext
                edges = set(rule.rhs.edges()) - {edge}
                jf[xi:xj,yi:yj] += sum_product_edges(interp, ext, edges, inputs, ctx.out_values)

        # Compute F(0) of adjoint grammar
        for x, grad_x in zip(ctx.out_labels, grad_out):
            (xi, xj), _ = grad_nt.nt_dict[x]
            f[xi:xj] += grad_x

        # Solve linear system of equations
        grad_nt._t[...] = torch.linalg.solve(torch.eye(n)-jf, f)

        # Compute gradients of factors
        grad_t = {}
        for el in ctx.in_labels:
            if el.is_terminal:
                grad_t[el] = torch.zeros([interp.domains[nl].size() for nl in el.type()])

        for rule in hrg.all_rules():
            y = rule.lhs
            grad_y = grad_nt[y].flatten()
            for edge in rule.rhs.edges():
                if edge.label in grad_t:
                    ext = edge.nodes + rule.rhs.ext
                    edges = set(rule.rhs.edges()) - {edge}
                    dydx = sum_product_edges(interp, ext, edges, inputs, ctx.out_values)
                    grad_t[edge.label] += dydx.flatten(start_dim=len(edge.nodes)) @ grad_y

        grad_in = []
        for el in ctx.in_labels:
            if el.is_terminal:
                grad_in.append(grad_t[el])
            else:
                grad_in.append(grad_nt[el])

        return (None, None, None, None) + tuple(grad_in)


def sum_product(fgg: FGG, **opts) -> Tensor:
    """Compute the sum-product of an FGG.

    - fgg: The FGG to compute the sum-product of.
    - method: What method to use ('fixed-point', 'newton', 'broyden').
    - tol: Iterative algorithms terminate when the L∞ distance between consecutive iterates is below tol.
    - kmax: Number of iterations after which iterative algorithms give up.
    """
<<<<<<< HEAD
    hrg, interp = fgg.grammar, fgg.interp
    in_labels = list(hrg.terminals())
    in_values = []
    for t in in_labels:
        w = interp.factors[t]._weights
        if isinstance(w, Tensor):
            in_values.append(w)
        else:
            in_values.append(torch.tensor(w))
    out_labels = list(hrg.nonterminals())
    out = SumProduct.apply(fgg, opts, in_labels, out_labels, *in_values)
    return out[out_labels.index(fgg.grammar.start_symbol)]
=======
    x0 = MultiTensor.initialize(fgg)
    if method == 'linear':
        linear(fgg, x0)
    elif method == 'fixed-point':
        fixed_point(lambda x: F(fgg, x), x0, tol=tol, kmax=kmax)
    elif method == 'newton':
        newton(lambda x: F(fgg, x) - x, lambda x: J(fgg, x), x0, tol=tol, kmax=kmax)
    elif method == 'broyden':
        # Broyden's method may fail to converge without a sufficient
        # initial approximation of the Jacobian. If the method doesn't
        # converge within N iteration(s), perturb the initial approximation.
        # Source: Numerical Recipes in C: the Art of Scientific Computing
        n = x0.size()[0]
        invJ = -torch.eye(n, n)
        broyden(lambda x: F(fgg, x) - x, invJ, x0, tol=tol, kmax=kmax)
    else: raise ValueError('unsupported method for computing sum-product')
    return x0.get(fgg.grammar.start_symbol)
>>>>>>> 403db790
<|MERGE_RESOLUTION|>--- conflicted
+++ resolved
@@ -1,10 +1,6 @@
 __all__ = ['sum_product']
 
-<<<<<<< HEAD
-from fggs.fggs import FGG, HRG, Interpretation, EdgeLabel, Edge, Node
-=======
 from fggs.fggs import FGG, HRG, HRGRule, Interpretation, EdgeLabel, Edge, Node
->>>>>>> 403db790
 from fggs.factors import CategoricalFactor
 from typing import Callable, Dict, Sequence, Iterable, Tuple, List, Iterable
 from functools import reduce
@@ -124,12 +120,29 @@
 #     if itc >= maxit:
 #         warnings.warn('maximum iteration exceeded; convergence not guaranteed')
 
-<<<<<<< HEAD
-class MultiTensor(collections.abc.Mapping):
-=======
-
+
+class MultiTensorDict(collections.abc.Mapping):
+    """Proxy object returned by MultiTensor.dict."""
+    def __init__(self, mt):
+        self.mt = mt
+    def __iter__(self):
+        return iter(self.nt_dict)
+    def __len__(self):
+        return len(self.nt_dict)
+    def __getitem__(self, keys):
+        if not isinstance(keys, tuple):
+            keys = (keys,)
+        slices, shapes = [], []
+        for key in keys:
+            (n, k), shape = self.mt.nt_dict[key]
+            slices.append(slice(n, k))
+            shapes.extend(shape)
+        return self.mt._t[slices].reshape(shapes)
+    def __setitem__(self, key, val):
+        self[key][...] = val
+    
+    
 class MultiTensor:
->>>>>>> 403db790
     """Tensor-like object that concatenates multiple tensors into one."""
     
     # https://pytorch.org/docs/stable/notes/extending.html
@@ -155,38 +168,16 @@
     def size(self):
         return self._t.size()
 
-<<<<<<< HEAD
-    def __iter__(self):
-        return iter(self.nt_dict)
-    def __len__(self):
-        return len(self.nt_dict)
-
-    def __getitem__(self, key):
-        if isinstance(key, (str, EdgeLabel)):
-=======
-    def get(self, *keys, flat=False):
-        slices, shapes = [], []
-        for key in keys:
->>>>>>> 403db790
-            (n, k), shape = self.nt_dict[key]
-            slices.append(slice(n, k))
-            shapes.extend(shape)
-        ret = self._t[slices]
-        if not flat:
-            ret = ret.reshape(tuple(shapes))
-        return ret
+    @property
+    def dict(self):
+        return MultiTensorDict(self)
 
     def __getitem__(self, key):
         return self._t[key]
-
     def __setitem__(self, key, value):
         if isinstance(value, MultiTensor):
             value = value._t
-        if isinstance(key, (str, EdgeLabel)):
-            (n, k), _ = self.nt_dict[key]
-            self._t[n:k] = value.flatten()
-        else:
-            self._t[key] = value
+        self._t[key] = value
 
     def __add__(self, other):
         return torch.add(self, other)
@@ -209,101 +200,20 @@
         metadata = tuple(a.nt_dict if hasattr(a, 'nt_dict') else a for a in args)
         assert len(metadata) > 0
         return MultiTensor(func(*args, **kwargs), nt_dict=metadata[0])
-
-<<<<<<< HEAD
-def F(fgg: FGG, x0: MultiTensor, inputs: Dict[EdgeLabel, Tensor]) -> Tensor:
-=======
-def F(fgg: FGG, x: MultiTensor) -> Tensor:
->>>>>>> 403db790
+    
+
+def F(fgg: FGG, x: MultiTensor, inputs: Dict[EdgeLabel, Tensor]) -> MultiTensor:
     hrg, interp = fgg.grammar, fgg.interp
     Fx = x.clone()
     for n in hrg.nonterminals():
         tau_R = []
-<<<<<<< HEAD
-        for rule in hrg.rules(nonterminal):
-            tau_R.append(sum_product_edges(interp, rule.rhs.ext, rule.rhs.edges(), x0, inputs))
-        x1[nonterminal] = sum(tau_R)
-    return x1
-
-def J(fgg: FGG, x0: MultiTensor, inputs: Dict[EdgeLabel, Tensor]) -> Tensor:
-    hrg, interp = fgg.grammar, fgg.interp
-    JF = torch.full(2 * list(x0._t.shape), fill_value=0.)
-    ############# TODO
-    p, q = [0, 0], [0, 0]
-    for nt_num in hrg.nonterminals():
-        p[0] = p[1]
-        a, b = x0.nt_dict[nt_num][0]
-        p[1] += b - a
-        q_ = q[:] # q[1] = 0
-        for nt_den in hrg.nonterminals():
-            q[0] = q[1]
-            a, b = x0.nt_dict[nt_den][0]
-            q[1] += b - a
-    #############
-            tau_R = [torch.tensor(0.)]
-            for rule in hrg.rules(nt_num):
-                if len(rule.rhs.nodes()) > 26:
-                    raise Exception('cannot assign an index to each node')
-                Xi_R = {id: chr(ord('a') + i) for i, id in enumerate(rule.rhs._node_ids)}
-                nt_loc, tensors, indexing = [], [], []
-                for i, edge in enumerate(rule.rhs.edges()):
-                    indexing.append([Xi_R[node.id] for node in edge.nodes])
-                    if edge.label.is_nonterminal:
-                        tensors.append(x0[edge.label])
-                        nt_loc.append((i, edge.label.name))
-                    elif isinstance(interp.factors[edge.label], CategoricalFactor):
-                        weights = interp.factors[edge.label]._weights
-                        if not isinstance(weights, Tensor):
-                            weights = torch.tensor(weights)
-                        tensors.append(weights)
-                    else:
-                        raise ValueError(f'edge label {edge.label.name} not among inputs or outputs')
-                external = [Xi_R[node.id] for node in rule.rhs.ext]
-                # TODO sum_product_edges for each term in the product rule
-                alphabet = (chr(ord('a') + i) for i in range(26))
-                indices = set(x for sublist in indexing for x in sublist)
-                diff_index = next(x for x in alphabet if x not in indices) if indexing[i] else ''
-                x = [torch.tensor(0.)]
-                for i, nt_name in nt_loc:
-                    if nt_den.name != nt_name:
-                        continue
-                    if len(tensors) > 1:
-                        equation = ','.join(''.join(indices) for j, indices in enumerate(indexing) if j != i) + '->'
-                        if external: equation += ''.join(external)
-                        if diff_index:
-                            equation = equation.replace(''.join(indexing[i]), diff_index) + diff_index
-                        x.append(torch.einsum(equation, *(tensor for j, tensor in enumerate(tensors) if j != i)))
-                    else:
-                        x.append(torch.ones(tensors[i].size()))
-                tau_R.append(sum(t.sum() for t in x))
-            x = sum(t.sum() for t in tau_R)
-            if nt_num.name == nt_den.name:
-                x -= 1 if x.size() == torch.Size([]) else torch.eye(x.size())
-            JF[p[0]:p[1], q[0]:q[1]] = x
-        q = q_[:]
-    return JF
-
-
-def sum_product_edges(interp: Interpretation, ext: Tuple[Node], edges: Iterable[Edge],
-                      inputs1: Dict[EdgeLabel, Tensor] = {}, inputs2: Dict[EdgeLabel, Tensor] = {}) -> Tensor:
-    """
-    Compute the sum-product of a set of edges.
-
-    Parameters:
-    - interp
-    - ext: the nodes whose values are not summed over
-    - edges: the edges whose factors are multiplied together
-    - inputs1, inputs2: sum-products of nonterminals that have already been computed
-
-    Return: the tensor of sum-products
-    """
-=======
         for rule in hrg.rules(n):
-            tau_R.append(sum_product_edges(interp, rule.rhs.nodes(), rule.rhs.edges(), rule.rhs.ext, x))
-        Fx[n] = sum(tau_R)
+            tau_R.append(sum_product_edges(interp, rule.rhs.nodes(), rule.rhs.edges(), rule.rhs.ext, x.dict, inputs))
+        Fx.dict[n] = sum(tau_R)
     return Fx
 
-def J(fgg: FGG, x: MultiTensor) -> Tensor:
+
+def J(fgg: FGG, x: MultiTensor, inputs: Dict[EdgeLabel, Tensor]) -> MultiTensor:
     hrg, interp = fgg.grammar, fgg.interp
     Jx = MultiTensor.initialize(fgg, ndim=2)
     for n in hrg.nonterminals():
@@ -312,16 +222,28 @@
                 if edge.label.is_terminal: continue
                 ext = rule.rhs.ext + edge.nodes
                 edges = set(rule.rhs.edges()) - {edge}
-                tau_edge = sum_product_edges(interp, rule.rhs.nodes(), edges, ext, x)
-                tau_edge = tau_edge.reshape(Jx.get(n, edge.label).size())
-                Jx.get(n, edge.label)[...] += tau_edge
-        block = Jx.get(n, n, flat=True)
-        block_size = block.size()[0]
-        block[...] -= 1 if block_size == 1 else torch.eye(block_size)
+                tau_edge = sum_product_edges(interp, rule.rhs.nodes(), edges, ext, x.dict, inputs)
+                tau_edge = tau_edge.reshape(Jx.dict[n, edge.label].size())
+                Jx.dict[n, edge.label] += tau_edge
+        N = x.dict[n].numel()
+        Jx.dict[n, n] -= 1 if N == 1 else torch.eye(N).view(Jx.dict[n, n].size())
     return Jx
 
-def sum_product_edges(interp: Interpretation, nodes: Iterable[Node], edges: Iterable[Edge], ext: Tuple[Node], x: MultiTensor = None) -> Tensor:
->>>>>>> 403db790
+
+def sum_product_edges(interp: Interpretation, nodes: Iterable[Node], edges: Iterable[Edge], ext: Tuple[Node], *inputses: Iterable[Dict[EdgeLabel, Tensor]]) -> Tensor:
+    """Compute the sum-product of a set of edges.
+
+    Parameters:
+    - interp
+    - ext: the nodes whose values are not summed over
+    - edges: the edges whose factors are multiplied together
+    - inputses: dicts of sum-products of nonterminals that have
+      already been computed. Later elements of inputses override
+      earlier elements.
+
+    Return: the tensor of sum-products
+    """
+
     eshape = [interp.domains[n.label].size() for n in ext]
     
     # The sum-product of an empty set of edges is 1
@@ -342,22 +264,18 @@
     indexing, tensors = [], []
     for edge in edges:
         indexing.append([node_to_index[node] for node in edge.nodes])
-<<<<<<< HEAD
-        if edge.label in inputs1:
-            tensors.append(inputs1[edge.label])
-        elif edge.label in inputs2:
-            tensors.append(inputs2[edge.label])
-=======
-        if edge.label.is_nonterminal:
-            tensors.append(x.get(edge.label))
->>>>>>> 403db790
-        elif isinstance(interp.factors[edge.label], CategoricalFactor):
-            weights = interp.factors[edge.label].weights
-            if not isinstance(weights, Tensor):
-                weights = torch.tensor(weights, dtype=torch.get_default_dtype())
-            tensors.append(weights)
+        for inputs in reversed(inputses):
+            if edge.label in inputs:
+                tensors.append(inputs[edge.label])
+                break
         else:
-            raise TypeError(f'cannot compute sum-product of FGG with factor {interp.factors[edge.label]}')
+            if isinstance(interp.factors[edge.label], CategoricalFactor):
+                weights = interp.factors[edge.label].weights
+                if not isinstance(weights, Tensor):
+                    weights = torch.tensor(weights, dtype=torch.get_default_dtype())
+                tensors.append(weights)
+            else:
+                raise TypeError(f'cannot compute sum-product of FGG with factor {interp.factors[edge.label]}')
     equation = ','.join([''.join(indices) for indices in indexing]) + '->'
     
     # If an external node has no edges, einsum will complain, so remove it.
@@ -367,13 +285,8 @@
     out = torch.einsum(equation, *tensors)
 
     # Restore any external nodes that were removed.
-<<<<<<< HEAD
-    if 0 < len(external) < len(ext):
-        vshape = [interp.domains[n.label].size() if n in nodes else 1 for n in ext]
-=======
     if len(external) < len(ext):
         vshape = [interp.domains[n.label].size() if n in connected else 1 for n in ext]
->>>>>>> 403db790
         out = out.view(*vshape).expand(*eshape)
 
     # Handle any disconnected internal nodes.
@@ -386,32 +299,21 @@
         
     return out
 
-<<<<<<< HEAD
 
 def linear(fgg: FGG, inputs: Dict[EdgeLabel, Tensor] = {}) -> MultiTensor:
     """Compute the sum-product of the nonterminals of `fgg`, which is
-    linearly recursive given that each nonterminals `x` in `inputs` is
+    linearly recursive given that each nonterminal `x` in `inputs` is
     treated as a terminal with weight `inputs[x]`.
     """
     hrg, interp = fgg.grammar, fgg.interp
 
     nullary_index = {x:[] for x in hrg.nonterminals()}
     unary_index = {(x,y):[] for x in hrg.nonterminals() for y in hrg.nonterminals()}
-    for x in hrg.nonterminals():
-        if x in inputs:
+    for n in hrg.nonterminals():
+        if n in inputs:
             continue
-        for rule in hrg.rules(x):
+        for rule in hrg.rules(n):
             edges = [e for e in rule.rhs.edges() if e.label.is_nonterminal and e.label not in inputs]
-=======
-def linear(fgg: FGG, x: MultiTensor) -> Tensor:
-    hrg, interp = fgg.grammar, fgg.interp
-
-    nullary_index = {n:[] for n in hrg.nonterminals()}
-    unary_index = {(n, m):[] for n in hrg.nonterminals() for m in hrg.nonterminals()}
-    for n in hrg.nonterminals():
-        for rule in hrg.rules(n):
-            edges = [e for e in rule.rhs.edges() if e.label.is_nonterminal]
->>>>>>> 403db790
             if len(edges) == 0:
                 nullary_index[n].append(rule)
             elif len(edges) == 1:
@@ -419,54 +321,31 @@
             else:
                 raise ValueError('FGG is not linearly recursive')
 
-<<<<<<< HEAD
-    outputs = MultiTensor.initialize(fgg)
-    n = outputs.size()[0]
-    f = torch.zeros(n)
-    jf = torch.zeros(n, n)
-    for x in hrg.nonterminals():
-        (xi, xj), _ = outputs.nt_dict[x]
-        # Compute JF(0)
-        for y in hrg.nonterminals():
-            (yi, yj), _ = outputs.nt_dict[y]
-=======
-    N = x.size()[0]
     Fx = MultiTensor.initialize(fgg)
     Jx = MultiTensor.initialize(fgg, ndim=2)
     for n in hrg.nonterminals():
         # Compute JF(0)
         for m in hrg.nonterminals():
->>>>>>> 403db790
             z_rules = []
             for rule, edge in unary_index[n, m]:
                 ext = rule.rhs.ext + edge.nodes
                 edges = set(rule.rhs.edges()) - {edge}
-<<<<<<< HEAD
-                z_rule = sum_product_edges(interp, ext, edges, inputs)
+                z_rule = sum_product_edges(interp, rule.rhs.nodes(), edges, ext, inputs)
                 z_rules.append(z_rule)
             if len(z_rules) > 0:
-                jf[xi:xj,yi:yj] = sum(z_rules).reshape(xj-xi, yj-yi)
-
-        # Compute F(0)
-        z_rules = []
-        for rule in nullary_index[x]:
-            z_rules.append(sum_product_edges(interp, rule.rhs.ext, rule.rhs.edges(), inputs))
-=======
-                z_rules.append(sum_product_edges(interp, rule.rhs.nodes(), edges, ext))
-            if len(z_rules) > 0:
-                Jx.get(n, m)[...] = sum(z_rules).view(Jx.get(n, m).size())
+                Jx.dict[n, m] = sum(z_rules).view(Jx.dict[n, m].size())
 
         # Compute F(0)
         z_rules = []
         for rule in nullary_index[n]:
-            z_rules.append(sum_product_edges(interp, rule.rhs.nodes(), rule.rhs.edges(), rule.rhs.ext))
->>>>>>> 403db790
+            z_rules.append(sum_product_edges(interp, rule.rhs.nodes(), rule.rhs.edges(), rule.rhs.ext, inputs))
         if len(z_rules) > 0:
-            Fx.get(n)[...] = sum(z_rules).view(Fx.get(n).size())
-
-<<<<<<< HEAD
-    outputs._t[...] = torch.linalg.solve(torch.eye(n)-jf, f)
-    return outputs
+            Fx.dict[n] = sum(z_rules).view(Fx.dict[n].size())
+
+    out = MultiTensor.initialize(fgg)
+    N = out.size()[0]
+    out._t[...] = torch.linalg.solve(torch.eye(N)-Jx._t, Fx._t)
+    return out
 
 
 class SumProduct(torch.autograd.Function):
@@ -485,11 +364,8 @@
 
     Returns: A sequence of Tensors out_values such that out_values[i]
     is the sum-product of out_labels[i].
-=======
-    x._t[...] = torch.linalg.solve(torch.eye(N)-Jx._t, Fx._t)
->>>>>>> 403db790
-
     """
+    
     @staticmethod
     def forward(ctx, fgg: FGG, opts: Dict, in_labels: Sequence[EdgeLabel], out_labels: Sequence[EdgeLabel], *in_values: Tensor) -> Tuple[Tensor]:
         ctx.fgg = fgg
@@ -521,8 +397,8 @@
                 raise ValueError('unsupported method for computing sum-product')
             out = x0
 
-        ctx.out_values = out
-        return tuple(out[nt] for nt in out_labels)
+        ctx.out_values = out.dict
+        return tuple(out.dict[nt] for nt in out_labels)
 
     @staticmethod
     def backward(ctx, *grad_out):
@@ -546,7 +422,7 @@
 
                 ext = edge.nodes + rule.rhs.ext
                 edges = set(rule.rhs.edges()) - {edge}
-                jf[xi:xj,yi:yj] += sum_product_edges(interp, ext, edges, inputs, ctx.out_values)
+                jf[xi:xj,yi:yj] += sum_product_edges(interp, rule.rhs.nodes(), edges, ext, inputs, ctx.out_values)
 
         # Compute F(0) of adjoint grammar
         for x, grad_x in zip(ctx.out_labels, grad_out):
@@ -560,16 +436,16 @@
         grad_t = {}
         for el in ctx.in_labels:
             if el.is_terminal:
-                grad_t[el] = torch.zeros([interp.domains[nl].size() for nl in el.type()])
+                grad_t[el] = torch.zeros([interp.domains[nl].size() for nl in el.type])
 
         for rule in hrg.all_rules():
             y = rule.lhs
-            grad_y = grad_nt[y].flatten()
+            grad_y = grad_nt.dict[y].flatten()
             for edge in rule.rhs.edges():
                 if edge.label in grad_t:
                     ext = edge.nodes + rule.rhs.ext
                     edges = set(rule.rhs.edges()) - {edge}
-                    dydx = sum_product_edges(interp, ext, edges, inputs, ctx.out_values)
+                    dydx = sum_product_edges(interp, rule.rhs.nodes(), edges, ext, inputs, ctx.out_values)
                     grad_t[edge.label] += dydx.flatten(start_dim=len(edge.nodes)) @ grad_y
 
         grad_in = []
@@ -584,41 +460,22 @@
 
 def sum_product(fgg: FGG, **opts) -> Tensor:
     """Compute the sum-product of an FGG.
-
+    
     - fgg: The FGG to compute the sum-product of.
-    - method: What method to use ('fixed-point', 'newton', 'broyden').
+    - method: What method to use ('fixed-point', 'linear', 'newton', 'broyden').
     - tol: Iterative algorithms terminate when the L∞ distance between consecutive iterates is below tol.
     - kmax: Number of iterations after which iterative algorithms give up.
     """
-<<<<<<< HEAD
+
     hrg, interp = fgg.grammar, fgg.interp
     in_labels = list(hrg.terminals())
     in_values = []
     for t in in_labels:
-        w = interp.factors[t]._weights
+        w = interp.factors[t].weights
         if isinstance(w, Tensor):
             in_values.append(w)
         else:
-            in_values.append(torch.tensor(w))
+            in_values.append(torch.tensor(w, dtype=torch.get_default_dtype()))
     out_labels = list(hrg.nonterminals())
     out = SumProduct.apply(fgg, opts, in_labels, out_labels, *in_values)
-    return out[out_labels.index(fgg.grammar.start_symbol)]
-=======
-    x0 = MultiTensor.initialize(fgg)
-    if method == 'linear':
-        linear(fgg, x0)
-    elif method == 'fixed-point':
-        fixed_point(lambda x: F(fgg, x), x0, tol=tol, kmax=kmax)
-    elif method == 'newton':
-        newton(lambda x: F(fgg, x) - x, lambda x: J(fgg, x), x0, tol=tol, kmax=kmax)
-    elif method == 'broyden':
-        # Broyden's method may fail to converge without a sufficient
-        # initial approximation of the Jacobian. If the method doesn't
-        # converge within N iteration(s), perturb the initial approximation.
-        # Source: Numerical Recipes in C: the Art of Scientific Computing
-        n = x0.size()[0]
-        invJ = -torch.eye(n, n)
-        broyden(lambda x: F(fgg, x) - x, invJ, x0, tol=tol, kmax=kmax)
-    else: raise ValueError('unsupported method for computing sum-product')
-    return x0.get(fgg.grammar.start_symbol)
->>>>>>> 403db790
+    return out[out_labels.index(fgg.grammar.start_symbol)]