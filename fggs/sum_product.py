__all__ = ['sum_product']

from fggs.fggs import FGG
from fggs.factors import CategoricalFactor
from typing import Callable, Dict
from functools import reduce
import warnings, torch

def _formatwarning(message, category, filename=None, lineno=None, file=None, line=None):
    return '%s:%s: %s: %s' % (filename, lineno, category.__name__, message)
warnings.formatwarning = _formatwarning
Tensor = torch.Tensor; Function = Callable[[Tensor], Tensor]

def fixed_point(F: Function, psi_X0: Tensor, *, tol: float, kmax: int) -> None:
    k, psi_X1 = 0, F(psi_X0)
    while any(torch.abs(psi_X1 - psi_X0) > tol) and k <= kmax:
        psi_X0[...], psi_X1[...] = psi_X1, F(psi_X1)
        k += 1
    if k > kmax:
        warnings.warn('maximum iteration exceeded; convergence not guaranteed')

def newton(F: Function, J: Function, psi_X0: Tensor, *, tol: float, kmax: int) -> None:
    k, psi_X1 = 0, torch.full(psi_X0.shape, fill_value=0.)
    F_X0 = F(psi_X0)
    while torch.norm(F_X0) > tol and k <= kmax:
        JF = J(psi_X0)
        dX = torch.linalg.solve(JF, -F_X0) if len(JF) > 1 else -F_X0/JF
        psi_X1[...] = psi_X0 + dX
        psi_X0[...], F_X0 = psi_X1, F(psi_X1)
        k += 1
    if k > kmax:
        warnings.warn('maximum iteration exceeded; convergence not guaranteed')

def broyden(F: Function, invJ: Tensor, psi_X0: Tensor, *, tol: float, kmax: int) -> None:
    k, psi_X1 = 0, torch.full(psi_X0.shape, fill_value=0.)
    F_X0 = F(psi_X0)
    while torch.norm(F_X0) > tol and k <= kmax:
        dX = torch.matmul(-invJ, F_X0)
        psi_X1[...] = psi_X0 + dX
        F_X1 = F(psi_X1)
        dX, dF = psi_X1 - psi_X0, F_X1 - F_X0
        u = (dX - torch.matmul(invJ, dF))/torch.dot(dF, dF)
        invJ += torch.outer(u, dF)
        psi_X0[...], F_X0 = psi_X1, F_X1
        k += 1
    if k > kmax:
        warnings.warn('maximum iteration exceeded; convergence not guaranteed')

# https://core.ac.uk/download/pdf/9821323.pdf (Computing Partition Functions of PCFGs)
# def broyden(F: Function, x: Tensor, *, tol: float = 1e-6, maxit: int = 1000, nmax: int = 20) -> None:
#     Fx = F(x); s = [Fx]
#     n, itc = -1, 0
#     while itc < maxit:
#         n, itc = n + 1, itc + 1
#         x += s[n]
#         Fx = F(x)
#         if torch.norm(Fx) <= tol:
#             break
#         if n < nmax:
#             z = Fx
#             if n > 0:
#                 for i in range(n):
#                     z += s[i + 1] * torch.dot(s[i], z)/torch.dot(s[i], s[i])
#             s.append(z/(1 - torch.dot(s[n], z)/torch.dot(s[n], s[n])))
#         elif n == nmax:
#             n, s = -1, [s[n]]
#     if itc >= maxit:
#         warnings.warn('maximum iteration exceeded; convergence not guaranteed')

def F(fgg: FGG, nt_dict: Dict[str, Tensor], psi_X0: Tensor) -> Tensor:
    hrg, interp = fgg.grammar, fgg.interp
    psi_X1 = psi_X0.clone()
    for nt in hrg.nonterminals():
        tau_R = []
        for rule in hrg.rules(nt):
<<<<<<< HEAD
            if len(rule.rhs().nodes()) > 26:
                raise Exception('cannot assign an index to each node')
            if len(rule.rhs().edges()) == 0:
                _, shape = nt_dict[nt]
                tau_R.append(torch.ones(shape))
                continue
            Xi_R = {id: chr(ord('a') + i) for i, id in enumerate(rule.rhs()._node_ids)}
=======
            if len(rule.rhs.nodes()) > 26:
                raise Exception('cannot assign an index to each node')
            if len(rule.rhs.edges()) == 0:
                _, shape = nt_dict[nt]
                tau_R.append(torch.ones(shape))
                continue
            Xi_R = {id: chr(ord('a') + i) for i, id in enumerate(rule.rhs._node_ids)}
>>>>>>> ef2dd405
            indexing, tensors = [], []
            for edge in rule.rhs.edges():
                indexing.append([Xi_R[node.id] for node in edge.nodes])
                if edge.label.is_nonterminal:
                    (n, k), shape = nt_dict[edge.label]
                    tensors.append(psi_X0[n:k].reshape(shape))
                elif isinstance(interp.factors[edge.label], CategoricalFactor):
                    weights = interp.factors[edge.label]._weights
                    tensors.append(torch.tensor(weights))
                else:
                    raise TypeError(f'cannot compute sum-product of FGG with factor {interp.factors[edge.label]}')
            equation = ','.join([''.join(indices) for indices in indexing]) + '->'
            external = [Xi_R[node.id] for node in rule.rhs.ext]
            if external: equation += ''.join(external)
            tau_R.append(torch.einsum(equation, *tensors))
        (n, k), _ = nt_dict[nt]
        psi_X1[n:k] = sum(tau_R).flatten() if len(tau_R) > 0 else torch.zeros(k - n)
    return psi_X1

def J(fgg: FGG, nt_dict: Dict[str, Tensor], psi_X0: Tensor) -> Tensor:
    hrg, interp = fgg.grammar, fgg.interp
    JF = torch.full(2 * list(psi_X0.shape), fill_value=0.)
    p, q = [0, 0], [0, 0]
    for nt_num in hrg.nonterminals():
        p[0] = p[1]
        a, b = nt_dict[nt_num][0]
        p[1] += b - a
        q_ = q[:]
        for nt_den in hrg.nonterminals():
            q[0] = q[1]
            a, b = nt_dict[nt_den][0]
            q[1] += b - a
            tau_R = [torch.tensor(0.)]
            for rule in hrg.rules(nt_num):
<<<<<<< HEAD
                if len(rule.rhs().nodes()) > 26:
=======
                if len(rule.rhs.nodes()) > 26:
>>>>>>> ef2dd405
                    raise Exception('cannot assign an index to each node')
                Xi_R = {id: chr((ord('a') if i < 26 else ord('A')) + i % 26)
                    for i, id in enumerate(rule.rhs._node_ids)}
                nt_loc, tensors, indexing = [], [], []
                for i, edge in enumerate(rule.rhs.edges()):
                    indexing.append([Xi_R[node.id] for node in edge.nodes])
                    if edge.label.is_nonterminal:
                        (n, k), shape = nt_dict[edge.label]
                        tensors.append(psi_X0[n:k].reshape(shape))
                        nt_loc.append((i, edge.label.name))
                    elif isinstance(interp.factors[edge.label], CategoricalFactor):
                        weights = interp.factors[edge.label]._weights
                        tensors.append(torch.tensor(weights))
                    else:
                        raise TypeError(f'cannot compute sum-product of FGG with factor {interp.factors[edge.label]}')
<<<<<<< HEAD
                external = [Xi_R[node.id] for node in rule.rhs().ext()]
=======
                external = [Xi_R[node.id] for node in rule.rhs.ext]
>>>>>>> ef2dd405
                x = [torch.tensor(0.)]
                for i, nt_name in nt_loc:
                    if nt_den.name != nt_name:
                        continue
                    new_index = next(chr(ord('a') + i) for i in range(26)) if indexing[i] else ''
                    if len(tensors) > 1:
                        equation = ','.join(''.join(indices) for j, indices in enumerate(indexing) if j != i) + '->'
                        if external: equation += ''.join(external)
                        if new_index:
                            equation = equation.replace(''.join(indexing[i]), new_index) + new_index
                        x.append(torch.einsum(equation, *(tensor for j, tensor in enumerate(tensors) if j != i)))
                    else:
                        x.append(torch.ones(tensors[i].size()))
                tau_R.append(torch.stack(x).sum())
            x = torch.stack(tau_R).sum()
            if nt_num.name == nt_den.name:
                x -= 1 if x.size() == torch.Size([]) else torch.eye(x.size())
            JF[p[0]:p[1], q[0]:q[1]] = x
        q = q_[:]
    return JF

def sum_product(fgg: FGG, *, method: str = 'fixed-point', tol: float = 1e-6, kmax: int = 1000) -> Tensor:
    """Compute the sum-product of an FGG.

    - fgg: The FGG to compute the sum-product of.
    - method: What method to use ('fixed-point', 'newton', 'broyden').
    - tol: Iterative algorithms terminate when the L∞ distance between consecutive iterates is below tol.
    - kmax: Number of iterations after which iterative algorithms give up.
    """
    hrg, interp = fgg.grammar, fgg.interp
    n, nt_dict = 0, {}
    for nt in hrg.nonterminals():
        shape = tuple(interp.domains[node_label].size() for node_label in nt.node_labels)
        k = n + (reduce(lambda a, b: a * b, shape) if len(shape) > 0 else 1)
        nt_dict[nt] = ((n, k), shape)
        n = k
    psi_X = torch.full((n,), fill_value=0.)
    if method == 'fixed-point':
        fixed_point(lambda psi_X: F(fgg, nt_dict, psi_X), psi_X, tol=tol, kmax=kmax)
    elif method == 'newton':
        newton(lambda psi_X: F(fgg, nt_dict, psi_X) - psi_X, lambda psi_X: J(fgg, nt_dict, psi_X), psi_X, tol=tol, kmax=kmax)
    elif method == 'broyden':
        # Broyden's method may fail to converge without a sufficient
        # initial approximation of the Jacobian. If the method doesn't
        # converge within N iteration(s), perturb the initial approximation.
        # Source: Numerical Recipes in C: the Art of Scientific Computing
        invJ = -torch.eye(len(psi_X), len(psi_X))
        broyden(lambda psi_X: F(fgg, nt_dict, psi_X) - psi_X, invJ, psi_X, tol=tol, kmax=kmax)
        # k = 1
        while any(torch.isnan(psi_X)):
            # perturbation = round(random.uniform(0.51, 1.99), 1)
            psi_X = torch.full((n,), fill_value=0.)
            # invJ = -torch.eye(len(psi_X), len(psi_X)) * perturbation
            invJ = -torch.eye(len(psi_X), len(psi_X))
            broyden(lambda psi_X: F(fgg, nt_dict, psi_X) - psi_X, invJ, psi_X, tol=tol, kmax=kmax)
            # broyden(lambda psi_X: F(psi_X) - psi_X, invJ, psi_X, tol=tol*(10**k), kmax=kmax)
            # k += 1
    else: raise ValueError('unsupported method for computing sum-product')
    (n, k), shape = nt_dict[hrg.start_symbol]
    return psi_X[n:k].reshape(shape)<|MERGE_RESOLUTION|>--- conflicted
+++ resolved
@@ -73,15 +73,6 @@
     for nt in hrg.nonterminals():
         tau_R = []
         for rule in hrg.rules(nt):
-<<<<<<< HEAD
-            if len(rule.rhs().nodes()) > 26:
-                raise Exception('cannot assign an index to each node')
-            if len(rule.rhs().edges()) == 0:
-                _, shape = nt_dict[nt]
-                tau_R.append(torch.ones(shape))
-                continue
-            Xi_R = {id: chr(ord('a') + i) for i, id in enumerate(rule.rhs()._node_ids)}
-=======
             if len(rule.rhs.nodes()) > 26:
                 raise Exception('cannot assign an index to each node')
             if len(rule.rhs.edges()) == 0:
@@ -89,7 +80,6 @@
                 tau_R.append(torch.ones(shape))
                 continue
             Xi_R = {id: chr(ord('a') + i) for i, id in enumerate(rule.rhs._node_ids)}
->>>>>>> ef2dd405
             indexing, tensors = [], []
             for edge in rule.rhs.edges():
                 indexing.append([Xi_R[node.id] for node in edge.nodes])
@@ -124,11 +114,7 @@
             q[1] += b - a
             tau_R = [torch.tensor(0.)]
             for rule in hrg.rules(nt_num):
-<<<<<<< HEAD
-                if len(rule.rhs().nodes()) > 26:
-=======
                 if len(rule.rhs.nodes()) > 26:
->>>>>>> ef2dd405
                     raise Exception('cannot assign an index to each node')
                 Xi_R = {id: chr((ord('a') if i < 26 else ord('A')) + i % 26)
                     for i, id in enumerate(rule.rhs._node_ids)}
@@ -144,11 +130,7 @@
                         tensors.append(torch.tensor(weights))
                     else:
                         raise TypeError(f'cannot compute sum-product of FGG with factor {interp.factors[edge.label]}')
-<<<<<<< HEAD
-                external = [Xi_R[node.id] for node in rule.rhs().ext()]
-=======
                 external = [Xi_R[node.id] for node in rule.rhs.ext]
->>>>>>> ef2dd405
                 x = [torch.tensor(0.)]
                 for i, nt_name in nt_loc:
                     if nt_den.name != nt_name:
