__all__ = ['sum_product']

from fggs.fggs import FGG, HRG, HRGRule, Interpretation, EdgeLabel, Edge, Node
from fggs.factors import CategoricalFactor
from typing import Callable, Dict, Mapping, Sequence, Iterable, Tuple, List, Set, Union, cast
from functools import reduce
<<<<<<< HEAD
import collections.abc
import warnings, torch
import torch_semiring_einsum
from fggs.semirings import *
=======
import warnings
import torch
from torch import Tensor
Function = Callable[[Tensor], Tensor]

>>>>>>> 573b6b15

def _formatwarning(message, category, filename=None, lineno=None, file=None, line=None):
    return '%s:%s: %s: %s' % (filename, lineno, category.__name__, message)
warnings.formatwarning = _formatwarning # type: ignore

def tensordot(a, b, n):
    # https://github.com/pytorch/pytorch/issues/61096 (PyTorch 1.9.0)
    return torch.tensordot(a, b, n) if n > 0 \
        else a.reshape(a.size() + (1,) * b.dim()) * b

def scc(g: HRG) -> List[HRG]:
    """Decompose an HRG into a its strongly-connected components using Tarjan's algorithm.

    Returns a list of sets of nonterminal EdgeLabels. The list is in
    topological order: there is no rule with a lhs in an earlier
    component and an rhs nonterminal in a later component.

    Robert Tarjan. Depth-first search and linear graph
    algorithms. SIAM J. Comput., 1(2),
    146-160. https://doi.org/10.1137/0201010

    Based on pseudocode from https://en.wikipedia.org/wiki/Tarjan%27s_strongly_connected_components_algorithm

    """
    
    index = 0
    indexof = {}    # order of nonterminals in DFS traversal
    lowlink = {}    # lowlink[v] = min(indexof[w] | w is v or a descendant of v)
    stack = []      # path from start nonterminal to current nonterminal
    onstack = set() # = set(stack)
    comps = []

    def visit(v):
        nonlocal index
        indexof[v] = lowlink[v] = index
        index += 1
        stack.append(v)
        onstack.add(v)

        for r in g.rules(v):
            nts = set(e.label for e in r.rhs.edges() if e.label.is_nonterminal)
            for w in nts:
                if w not in indexof:
                    visit(w)
                    lowlink[v] = min(lowlink[v], lowlink[w])
                elif w in onstack:
                    lowlink[v] = min(lowlink[v], indexof[w])

        if lowlink[v] == indexof[v]:
            comp = set()
            while v not in comp:
                w = stack.pop()
                onstack.remove(w)
                comp.add(w)
            comps.append(comp)
    
    for v in g.nonterminals():
        if v not in indexof:
            visit(v)

    return comps

    
def fixed_point(F: Function, x0: Tensor, *, tol: float, kmax: int) -> None:
    k, x1 = 0, F(x0)
<<<<<<< HEAD
    while (tol == 0 and x1 != x0 or tol > 0 and any(torch.abs(x1 - x0) > tol)) and k <= kmax:
        x0[...], x1[...] = x1, F(x1)
=======
    while any(torch.abs(x1 - x0) > tol) and k <= kmax:
        x0.copy_(x1)
        x1.copy_(F(x1))
>>>>>>> 573b6b15
        k += 1
    if k > kmax:
        warnings.warn('maximum iteration exceeded; convergence not guaranteed')

def newton(F: Function, J: Function, x0: Tensor, *, tol: float, kmax: int) -> None:
    k, x1 = 0, x0.clone()
    F0 = F(x0)
    n = x0.size()[0]
    while any(torch.abs(F0) > tol) and k <= kmax:
        JF = J(x0)
        dX = torch.linalg.solve(JF, -F0) if n > 1 else (-F0/JF).reshape(n) # type: ignore
        x1.copy_(x0 + dX)
        x0.copy_(x1)
        F0 = F(x1)
        k += 1
    if k > kmax:
        warnings.warn('maximum iteration exceeded; convergence not guaranteed')

def broyden(F: Function, invJ: Tensor, x0: Tensor, *, tol: float, kmax: int) -> None:
    k, x1 = 0, x0.clone()
    F0 = F(x0)
    while any(torch.abs(F0) > tol) and k <= kmax:
        dX = torch.matmul(-invJ, F0) # type: ignore
        x1.copy_(x0 + dX)
        F1 = F(x1)
        dX, dF = x1 - x0, F1 - F0
        u = (dX - torch.matmul(invJ, dF))/torch.dot(dF, dF)
        invJ += torch.outer(u, dF)
        x0.copy_(x1)
        F0 = F1
        k += 1
    if k > kmax:
        warnings.warn('maximum iteration exceeded; convergence not guaranteed')

# https://core.ac.uk/download/pdf/9821323.pdf (Computing Partition Functions of PCFGs)
# def broyden(F: Function, x: Tensor, *, tol: float = 1e-6, maxit: int = 1000, nmax: int = 20) -> None:
#     Fx = F(x); s = [Fx]
#     n, itc = -1, 0
#     while itc < maxit:
#         n, itc = n + 1, itc + 1
#         x += s[n]
#         Fx = F(x)
#         if torch.norm(Fx) <= tol:
#             break
#         if n < nmax:
#             z = Fx
#             if n > 0:
#                 for i in range(n):
#                     z += s[i + 1] * torch.dot(s[i], z)/torch.dot(s[i], s[i])
#             s.append(z/(1 - torch.dot(s[n], z)/torch.dot(s[n], s[n])))
#         elif n == nmax:
#             n, s = -1, [s[n]]
#     if itc >= maxit:
#         warnings.warn('maximum iteration exceeded; convergence not guaranteed')


class MultiTensorDict(Mapping[EdgeLabel, Tensor]):
    """Proxy object returned by MultiTensor.dict."""
    def __init__(self, mt):
        self.mt = mt
    def __iter__(self):
        return iter(self.mt.nt_dict)
    def __len__(self) -> int:
        return len(self.mt.nt_dict)
    def __getitem__(self, keys: Union[EdgeLabel, Tuple[EdgeLabel]]) -> Tensor:
        if not isinstance(keys, tuple):
            keys = (keys,)
        slices, shapes = [], []
        for key in keys:
            (n, k), shape = self.mt.nt_dict[key]
            slices.append(slice(n, k))
            shapes.extend(shape)
        return self.mt[slices].reshape(shapes)
    def __setitem__(self, key: Union[EdgeLabel, Tuple[EdgeLabel]], val: Tensor):
        self[key].copy_(val)
    
    
class MultiTensor(Tensor):
    """Tensor-like object that concatenates multiple tensors into one."""
    
    # https://pytorch.org/docs/stable/notes/extending.html

    def __new__(cls, data: Iterable, nt_dict: Dict = None, **kwargs):
        return super().__new__(cls, data, **kwargs) # type: ignore
    def __init__(self, data: Iterable, nt_dict: Dict = None, **kwargs):
        self.nt_dict = nt_dict

    @staticmethod
    def initialize(fgg: FGG, fill_value: float = 0., ndim: int = 1):
        hrg, interp = fgg.grammar, fgg.interp
        n, nt_dict = 0, dict()
        for nonterminal in hrg.nonterminals():
            shape = tuple(interp.shape(nonterminal))
            k = n + (reduce(lambda a, b: a * b, shape) if len(shape) > 0 else 1)
            nt_dict[nonterminal] = ((n, k), shape) # TODO namedtuple(range=(n, k), shape=shape)
            n = k
        return MultiTensor(torch.full(ndim * [n], fill_value=fill_value), nt_dict)

<<<<<<< HEAD
    def clone(self):
        return MultiTensor(self._t.clone(), self.nt_dict)

    def size(self):
        return self._t.size()

    def __str__(self):
        return str(self._t)

=======
>>>>>>> 573b6b15
    @property
    def dict(self) -> MultiTensorDict:
        return MultiTensorDict(self)

    @classmethod
    def __torch_function__(cls, func, types, args=(), kwargs=None):
        if kwargs is None:
            kwargs = {}
<<<<<<< HEAD
        args = [a._t if isinstance(a, MultiTensor) else a for a in args]
        return func(*args, **kwargs)

def F(fgg: FGG, x: MultiTensor, inputs: Dict[EdgeLabel, Tensor], semiring) -> MultiTensor:
    hrg, interp = fgg.grammar, fgg.interp
    Fx = MultiTensor.initialize(fgg, fill_value=semiring.zero)
    for n in hrg.nonterminals():
        for rule in hrg.rules(n):
            tau_rule = sum_product_edges(interp, rule.rhs.nodes(), rule.rhs.edges(), rule.rhs.ext, x.dict, inputs, semiring=semiring)
            Fx.dict[n] = semiring.add(Fx.dict[n], tau_rule)
    return Fx


def J(fgg: FGG, x: MultiTensor, inputs: Dict[EdgeLabel, Tensor], include_terminals=False) -> MultiTensor:
    """The Jacobian of F(semiring=RealSemiring)."""
=======
        res = super().__torch_function__(func, types, args, kwargs)
        # Setting res.nt_dict is difficult in general,
        # but we only need to do it correctly for copy_() and clone().
        if func is Tensor.clone and hasattr(args[0], 'nt_dict'):
            res.nt_dict = args[0].nt_dict
        elif isinstance(res, MultiTensor) and not hasattr(res, 'nt_dict'):
            res.nt_dict = None
        return res

    
def F(fgg: FGG, x: MultiTensor, inputs: Mapping[EdgeLabel, Tensor]) -> MultiTensor:
    hrg, interp = fgg.grammar, fgg.interp
    Fx = MultiTensor.initialize(fgg)
    for n in hrg.nonterminals():
        for rule in hrg.rules(n):
            Fx.dict[n] += sum_product_edges(interp, rule.rhs.nodes(), rule.rhs.edges(), rule.rhs.ext, x.dict, inputs)
    return Fx


def J(fgg: FGG, x: MultiTensor, inputs: Mapping[EdgeLabel, Tensor]) -> MultiTensor:
>>>>>>> 573b6b15
    hrg, interp = fgg.grammar, fgg.interp
    Jx = MultiTensor.initialize(fgg, ndim=2)
    Jx_terminals = {}
    for n in hrg.nonterminals():
        for rule in hrg.rules(n):
            for edge in rule.rhs.edges():
                ext = rule.rhs.ext + edge.nodes
                edges = set(rule.rhs.edges()) - {edge}
                tau_edge = sum_product_edges(interp, rule.rhs.nodes(), edges, ext, x.dict, inputs, semiring=RealSemiring)
                if edge.label.is_terminal:
                    Jx_terminals.setdefault((n, edge.label), 0.)
                    Jx_terminals[n, edge.label] += tau_edge
                else:
                    Jx.dict[n, edge.label] += tau_edge
    if include_terminals:
        return Jx, Jx_terminals
    else:
        return Jx


def smooth_log_softmax(a, dim):
    # Clip large logits to a large, but not huge, number. This
    # treats all large numbers as equal, which "smooths" the
    # softmax and helps gradient to flow to all rules.
    a = torch.min(a, torch.tensor(1000.))
    return a.log_softmax(dim=dim).nan_to_num()


def J_log(fgg: FGG, x: MultiTensor, inputs: Dict[EdgeLabel, Tensor], include_terminals=False) -> MultiTensor:
    """The Jacobian of F(semiring=LogSemiring)."""
    hrg, interp = fgg.grammar, fgg.interp
    Jx = MultiTensor.initialize(fgg, ndim=2)
    Jx_terminals = {}
    for n in hrg.nonterminals():
        rules = list(hrg.rules(n))
        tau_rules = []
        for rule in rules:
            tau_rule = sum_product_edges(interp, rule.rhs.nodes(), rule.rhs.edges(), rule.rhs.ext, x.dict, inputs, semiring=LogSemiring)
            tau_rules.append(tau_rule)
        tau_rules = torch.stack(tau_rules, dim=0)
        tau_rules = smooth_log_softmax(tau_rules, dim=0)
        for rule, tau_rule in zip(rules, tau_rules):
            for edge in rule.rhs.edges():
                if edge.label.is_terminal and not include_terminals: continue
                ext = rule.rhs.ext + edge.nodes
                tau_edge = sum_product_edges(interp, rule.rhs.nodes(), rule.rhs.edges(), ext, x.dict, inputs, semiring=LogSemiring)
                tau_edge_size = tau_edge.size()
                tau_edge = tau_edge.reshape(tau_rule.size() + (-1,))
                tau_edge = smooth_log_softmax(tau_edge, dim=-1)
                tau_edge += tau_rule.unsqueeze(-1)
                tau_edge = tau_edge.reshape(tau_edge_size)
                if edge.label.is_terminal:
                    Jx_terminals.setdefault((n, edge.label), 0.)
                    Jx_terminals[n, edge.label] += torch.exp(tau_edge)
                else:
                    Jx.dict[n, edge.label] += torch.exp(tau_edge)
    if include_terminals:
        return Jx, Jx_terminals
    else:
        return Jx

<<<<<<< HEAD
def sum_product_edges(interp: Interpretation, nodes: Iterable[Node], edges: Iterable[Edge], ext: Tuple[Node], *inputses: Iterable[Dict[EdgeLabel, Tensor]], semiring) -> Tensor:
=======
def sum_product_edges(interp: Interpretation, nodes: Iterable[Node], edges: Iterable[Edge], ext: Sequence[Node], *inputses: Mapping[EdgeLabel, Tensor]) -> Tensor:
>>>>>>> 573b6b15
    """Compute the sum-product of a set of edges.

    Parameters:
    - interp
    - ext: the nodes whose values are not summed over
    - edges: the edges whose factors are multiplied together
    - inputses: dicts of sum-products of nonterminals that have
      already been computed. Later elements of inputses override
      earlier elements.

    Return: the tensor of sum-products
    """

    connected: Set[Node] = set()
    indexing: List[Iterable[Node]] = []
    tensors: List[Tensor] = []
    
    # Derivatives can sometimes produce duplicate external nodes.
    # Rename them apart and add identity factors between them.
    ext_orig = ext
    ext = []
    for n in ext_orig:
        if n in ext:
            ncopy = Node(n.label)
            ext.append(ncopy)
            connected.update([n, ncopy])
            indexing.append([n, ncopy])
            tensors.append(semiring.from_int(torch.eye(interp.domains[n.label].size())))
        else:
            ext.append(n)

    for edge in edges:
        connected.update(edge.nodes)
        indexing.append(edge.nodes)
        for inputs in reversed(inputses):
            if edge.label in inputs:
                tensors.append(inputs[edge.label])
                break
        else:
            raise TypeError(f'cannot compute sum-product of FGG with factor {interp.factors[edge.label]}')

    if len(indexing) > 0:
        # Each node corresponds to an index, so choose a letter for each
        if len(connected) > 26:
            raise Exception('cannot assign an index to each node')
        node_to_index = {node: chr(ord('a') + i) for i, node in enumerate(connected)}

        equation = ','.join([''.join(node_to_index[n] for n in indices) for indices in indexing]) + '->'

        # If an external node has no edges, einsum will complain, so remove it.
        equation += ''.join(node_to_index[node] for node in ext if node in connected)

        compiled = torch_semiring_einsum.compile_equation(equation)
        out = semiring.einsum(compiled, *tensors, block_size=16)
    else:
        out = torch.tensor(semiring.one)

    # Restore any external nodes that were removed.
    if out.ndim < len(ext):
        vshape = [interp.domains[n.label].size() if n in connected else 1 for n in ext]
        eshape = interp.shape(ext)
        out = out.view(*vshape).expand(*eshape)

    # Multiply in any disconnected internal nodes.
    mul = 1.
    for n in nodes:
        if n not in connected and n not in ext:
            mul *= interp.domains[n.label].size()
    if mul > 1:
        out = semiring.mul(out, semiring.from_int(mul))

    return out


def linear(fgg: FGG, inputs: Mapping[EdgeLabel, Tensor] = {}) -> MultiTensor:
    """Compute the sum-product of the nonterminals of `fgg`, which is
    linearly recursive given that each nonterminal `x` in `inputs` is
    treated as a terminal with weight `inputs[x]`.
    """
    hrg, interp = fgg.grammar, fgg.interp

    # Check linearity and compute F(0)
    Fx = MultiTensor.initialize(fgg)
    for n in hrg.nonterminals():
        if n in inputs:
            continue
        for rule in hrg.rules(n):
            edges = [e for e in rule.rhs.edges() if e.label.is_nonterminal and e.label not in inputs]
            if len(edges) == 0:
                Fx.dict[n] += sum_product_edges(interp, rule.rhs.nodes(), rule.rhs.edges(), rule.rhs.ext, inputs, semiring=RealSemiring)
            elif len(edges) > 1:
                raise ValueError('FGG is not linearly recursive')

    x = MultiTensor.initialize(fgg)
    Jx = J(fgg, x, inputs)

    x.copy_(torch.linalg.solve(torch.eye(Jx.size()[0])-Jx, Fx))
    return x


class SumProduct(torch.autograd.Function):
    """Compute the sum-product of a subset of the nonterminals of an FGG.

    The interface is slightly awkward because PyTorch does not
    autodifferentiate with respect to arguments that are not Tensors.

    - fgg: The FGG
    - opts: A dict of options (see documentation for sum_product).
    - in_labels: The (terminal or nonterminal) EdgeLabels whose
      sum-products are already computed.
    - out_labels: The nonterminal EdgeLabels whose sum-products to compute.
    - in_values: A sequence of Tensors such that in_values[i] is the
      sum-product of in_labels[i].

    Returns: A sequence of Tensors out_values such that out_values[i]
    is the sum-product of out_labels[i].
    """
    
    @staticmethod
    def forward(ctx, fgg: FGG, opts: Dict, in_labels: Sequence[EdgeLabel], out_labels: Sequence[EdgeLabel], *in_values: Tensor) -> Tuple[Tensor, ...]: # type: ignore
        ctx.fgg = fgg
        opts.setdefault('method',   'fixed-point')
        opts.setdefault('semiring', RealSemiring)
        opts.setdefault('tol',      1e-6)
        opts.setdefault('kmax',     1000)
        method, semiring = opts['method'], opts['semiring']
        if semiring is BoolSemiring:
            opts['tol'] = 0
        
        ctx.opts = opts
        ctx.in_labels = in_labels
        ctx.out_labels = out_labels
        ctx.save_for_backward(*in_values)

        inputs = dict(zip(in_labels, in_values))

        if method == 'linear':
            # To do: make linear() not use custom backward function, and raise an exception here
            if semiring is not RealSemiring:
                raise NotImplementedError()
            out = linear(fgg, inputs)
        else:
<<<<<<< HEAD
            x0 = MultiTensor.initialize(fgg, fill_value=semiring.zero)

            if method == 'fixed-point':
                fixed_point(lambda x: F(fgg, x, inputs, semiring),
                            x0, tol=opts['tol'], kmax=opts['kmax'])
            elif method == 'newton':
                if semiring is not RealSemiring:
                    raise NotImplementedError()
                newton(lambda x: F(fgg, x, inputs, RealSemiring) - x,
                       lambda x: J(fgg, x, inputs) - torch.eye(x.size()[0]),
                       x0, tol=opts['tol'], kmax=opts['kmax'])
            elif method == 'broyden':
                if semiring is not RealSemiring:
                    raise NotImplementedError()
                broyden(lambda x: F(fgg, x, inputs, RealSemiring) - x,
                        -torch.eye(x0.size()[0]),
=======
            x0 = MultiTensor.initialize(fgg)
            n = x0.size()[0]

            if opts['method'] == 'fixed-point':
                fixed_point(lambda x: F(fgg, cast(MultiTensor, x), inputs),
                            x0, tol=opts['tol'], kmax=opts['kmax'])
            elif opts['method'] == 'newton':
                newton(lambda x: F(fgg, cast(MultiTensor, x), inputs) - x,
                       lambda x: J(fgg, cast(MultiTensor, x), inputs) - torch.eye(n),
                       x0, tol=opts['tol'], kmax=opts['kmax'])
            elif opts['method'] == 'broyden':
                broyden(lambda x: F(fgg, cast(MultiTensor, x), inputs) - x,
                        -torch.eye(n), # type: ignore
>>>>>>> 573b6b15
                        x0, tol=opts['tol'], kmax=opts['kmax'])
            else:
                raise ValueError('unsupported method for computing sum-product')
            out = x0

        ctx.out_values = out
        return tuple(out.dict[nt] for nt in out_labels)

    @staticmethod
    def backward(ctx, *grad_out):
        inputs = dict(zip(ctx.in_labels, ctx.saved_tensors))
        hrg, interp = ctx.fgg.grammar, ctx.fgg.interp
        semiring = ctx.opts['semiring']

        if semiring is RealSemiring:
            jf, jf_terminals = J(ctx.fgg, ctx.out_values, inputs, include_terminals=True)
        elif semiring is LogSemiring:
            jf, jf_terminals = J_log(ctx.fgg, ctx.out_values, inputs, include_terminals=True)
        else:
            raise ValueError(f'invalid semiring: {semiring}')
        
        f = MultiTensor.initialize(ctx.fgg)
        for x, grad_x in zip(ctx.out_labels, grad_out):
            f.dict[x] += grad_x

        # Solve linear system of equations
        grad_nt = MultiTensor.initialize(ctx.fgg)
<<<<<<< HEAD
        try:
            assert torch.all(f._t >= 0.)
            grad_nt._t[...] = torch.linalg.solve(torch.eye(jf.size()[0])-jf._t.T, f._t)
            failed = not torch.all(grad_nt._t >= 0.) # negative or NaN
        except RuntimeError:
            failed = True
        if failed:
            warnings.warn('SumProduct.backward(): torch.linalg.solve failed; using fixed-point iteration')
            grad_nt._t[...] = 0.
            fixed_point(lambda g: torch.nan_to_num(f._t + jf._t.T @ g),
                        grad_nt._t,
                        tol=ctx.opts.get('tol', 1e-6),
                        kmax=ctx.opts.get('kmax', 1000))
                    
=======
        grad_nt.copy_(torch.linalg.solve(torch.eye(grad_nt.size()[0])-jf.T, f))

>>>>>>> 573b6b15
        # Compute gradients of factors
        grad_t = {t:0. for t in hrg.terminals()}
        for y, t in jf_terminals:
            delta_grad_t = tensordot(grad_nt.dict[y], jf_terminals[y,t], y.arity)
            delta_grad_t = delta_grad_t.nan_to_num() # needed when grad_nt[y] = inf, jf[y,t] = 0
            grad_t[t] += delta_grad_t

        grad_in = tuple(grad_t[el] if el.is_terminal else grad_nt[el] for el in ctx.in_labels)
        
        return (None, None, None, None) + grad_in


def sum_product(fgg: FGG, **opts) -> Tensor:
    """Compute the sum-product of an FGG.
    
    - fgg: The FGG to compute the sum-product of.
    - method: What method to use ('linear', 'fixed-point', 'newton', 'broyden').
    - tol: Iterative algorithms terminate when the L∞ distance between consecutive iterates is below tol.
    - kmax: Number of iterations after which iterative algorithms give up.
    """

    hrg, interp = fgg.grammar, fgg.interp
    in_labels = list(hrg.terminals())
    in_values = []
    for t in in_labels:
        w = interp.factors[t].weights
<<<<<<< HEAD
        if not isinstance(w, Tensor):
            w = torch.tensor(w, dtype=torch.get_default_dtype())
=======
        w = torch.as_tensor(w, dtype=torch.get_default_dtype())
>>>>>>> 573b6b15
        in_values.append(w)
    out_labels = list(hrg.nonterminals())
    out = SumProduct.apply(fgg, opts, in_labels, out_labels, *in_values)
    return out[out_labels.index(fgg.grammar.start_symbol)]<|MERGE_RESOLUTION|>--- conflicted
+++ resolved
@@ -2,20 +2,15 @@
 
 from fggs.fggs import FGG, HRG, HRGRule, Interpretation, EdgeLabel, Edge, Node
 from fggs.factors import CategoricalFactor
-from typing import Callable, Dict, Mapping, Sequence, Iterable, Tuple, List, Set, Union, cast
+from fggs.semirings import *
+from typing import Callable, Dict, Mapping, Sequence, Iterable, Tuple, List, Set, Union, cast, Optional
 from functools import reduce
-<<<<<<< HEAD
-import collections.abc
-import warnings, torch
-import torch_semiring_einsum
-from fggs.semirings import *
-=======
+import torch_semiring_einsum # type: ignore
 import warnings
 import torch
 from torch import Tensor
 Function = Callable[[Tensor], Tensor]
 
->>>>>>> 573b6b15
 
 def _formatwarning(message, category, filename=None, lineno=None, file=None, line=None):
     return '%s:%s: %s: %s' % (filename, lineno, category.__name__, message)
@@ -81,14 +76,9 @@
     
 def fixed_point(F: Function, x0: Tensor, *, tol: float, kmax: int) -> None:
     k, x1 = 0, F(x0)
-<<<<<<< HEAD
     while (tol == 0 and x1 != x0 or tol > 0 and any(torch.abs(x1 - x0) > tol)) and k <= kmax:
-        x0[...], x1[...] = x1, F(x1)
-=======
-    while any(torch.abs(x1 - x0) > tol) and k <= kmax:
         x0.copy_(x1)
         x1.copy_(F(x1))
->>>>>>> 573b6b15
         k += 1
     if k > kmax:
         warnings.warn('maximum iteration exceeded; convergence not guaranteed')
@@ -185,20 +175,10 @@
             k = n + (reduce(lambda a, b: a * b, shape) if len(shape) > 0 else 1)
             nt_dict[nonterminal] = ((n, k), shape) # TODO namedtuple(range=(n, k), shape=shape)
             n = k
-        return MultiTensor(torch.full(ndim * [n], fill_value=fill_value), nt_dict)
-
-<<<<<<< HEAD
-    def clone(self):
-        return MultiTensor(self._t.clone(), self.nt_dict)
-
-    def size(self):
-        return self._t.size()
-
-    def __str__(self):
-        return str(self._t)
-
-=======
->>>>>>> 573b6b15
+        mt = torch.full(ndim * [n], fill_value=fill_value).as_subclass(MultiTensor)
+        mt.nt_dict = nt_dict
+        return mt
+
     @property
     def dict(self) -> MultiTensorDict:
         return MultiTensorDict(self)
@@ -207,11 +187,17 @@
     def __torch_function__(cls, func, types, args=(), kwargs=None):
         if kwargs is None:
             kwargs = {}
-<<<<<<< HEAD
-        args = [a._t if isinstance(a, MultiTensor) else a for a in args]
-        return func(*args, **kwargs)
-
-def F(fgg: FGG, x: MultiTensor, inputs: Dict[EdgeLabel, Tensor], semiring) -> MultiTensor:
+        res = super().__torch_function__(func, types, args, kwargs)
+            
+        # Setting res.nt_dict is difficult in general,
+        # but we only need to do it correctly for copy_() and clone().
+        if func is Tensor.clone and hasattr(args[0], 'nt_dict'):
+            res.nt_dict = args[0].nt_dict
+        elif isinstance(res, MultiTensor) and not hasattr(res, 'nt_dict'):
+            res.nt_dict = None
+        return res
+
+def F(fgg: FGG, x: MultiTensor, inputs: Mapping[EdgeLabel, Tensor], semiring) -> MultiTensor:
     hrg, interp = fgg.grammar, fgg.interp
     Fx = MultiTensor.initialize(fgg, fill_value=semiring.zero)
     for n in hrg.nonterminals():
@@ -221,48 +207,27 @@
     return Fx
 
 
-def J(fgg: FGG, x: MultiTensor, inputs: Dict[EdgeLabel, Tensor], include_terminals=False) -> MultiTensor:
+def J(fgg: FGG, x: MultiTensor, inputs: Mapping[EdgeLabel, Tensor],
+      J_terminals: Optional[Dict[Tuple[EdgeLabel,EdgeLabel],Tensor]] = None) -> MultiTensor:
     """The Jacobian of F(semiring=RealSemiring)."""
-=======
-        res = super().__torch_function__(func, types, args, kwargs)
-        # Setting res.nt_dict is difficult in general,
-        # but we only need to do it correctly for copy_() and clone().
-        if func is Tensor.clone and hasattr(args[0], 'nt_dict'):
-            res.nt_dict = args[0].nt_dict
-        elif isinstance(res, MultiTensor) and not hasattr(res, 'nt_dict'):
-            res.nt_dict = None
-        return res
-
-    
-def F(fgg: FGG, x: MultiTensor, inputs: Mapping[EdgeLabel, Tensor]) -> MultiTensor:
-    hrg, interp = fgg.grammar, fgg.interp
-    Fx = MultiTensor.initialize(fgg)
-    for n in hrg.nonterminals():
-        for rule in hrg.rules(n):
-            Fx.dict[n] += sum_product_edges(interp, rule.rhs.nodes(), rule.rhs.edges(), rule.rhs.ext, x.dict, inputs)
-    return Fx
-
-
-def J(fgg: FGG, x: MultiTensor, inputs: Mapping[EdgeLabel, Tensor]) -> MultiTensor:
->>>>>>> 573b6b15
     hrg, interp = fgg.grammar, fgg.interp
     Jx = MultiTensor.initialize(fgg, ndim=2)
-    Jx_terminals = {}
     for n in hrg.nonterminals():
         for rule in hrg.rules(n):
             for edge in rule.rhs.edges():
+                if edge.label.is_terminal and J_terminals is None: continue
                 ext = rule.rhs.ext + edge.nodes
                 edges = set(rule.rhs.edges()) - {edge}
                 tau_edge = sum_product_edges(interp, rule.rhs.nodes(), edges, ext, x.dict, inputs, semiring=RealSemiring)
                 if edge.label.is_terminal:
-                    Jx_terminals.setdefault((n, edge.label), 0.)
-                    Jx_terminals[n, edge.label] += tau_edge
+                    assert J_terminals is not None
+                    if (n, edge.label) in J_terminals:
+                        J_terminals[n, edge.label] += tau_edge
+                    else:
+                        J_terminals[n, edge.label] = tau_edge
                 else:
                     Jx.dict[n, edge.label] += tau_edge
-    if include_terminals:
-        return Jx, Jx_terminals
-    else:
-        return Jx
+    return Jx
 
 
 def smooth_log_softmax(a, dim):
@@ -273,13 +238,14 @@
     return a.log_softmax(dim=dim).nan_to_num()
 
 
-def J_log(fgg: FGG, x: MultiTensor, inputs: Dict[EdgeLabel, Tensor], include_terminals=False) -> MultiTensor:
+def J_log(fgg: FGG, x: MultiTensor, inputs: Dict[EdgeLabel, Tensor],
+          J_terminals: Optional[Dict[Tuple[EdgeLabel,EdgeLabel],Tensor]] = None) -> MultiTensor:
     """The Jacobian of F(semiring=LogSemiring)."""
     hrg, interp = fgg.grammar, fgg.interp
     Jx = MultiTensor.initialize(fgg, ndim=2)
-    Jx_terminals = {}
     for n in hrg.nonterminals():
         rules = list(hrg.rules(n))
+        tau_rules: Union[List[Tensor], Tensor]
         tau_rules = []
         for rule in rules:
             tau_rule = sum_product_edges(interp, rule.rhs.nodes(), rule.rhs.edges(), rule.rhs.ext, x.dict, inputs, semiring=LogSemiring)
@@ -288,7 +254,7 @@
         tau_rules = smooth_log_softmax(tau_rules, dim=0)
         for rule, tau_rule in zip(rules, tau_rules):
             for edge in rule.rhs.edges():
-                if edge.label.is_terminal and not include_terminals: continue
+                if edge.label.is_terminal and J_terminals is None: continue
                 ext = rule.rhs.ext + edge.nodes
                 tau_edge = sum_product_edges(interp, rule.rhs.nodes(), rule.rhs.edges(), ext, x.dict, inputs, semiring=LogSemiring)
                 tau_edge_size = tau_edge.size()
@@ -297,20 +263,16 @@
                 tau_edge += tau_rule.unsqueeze(-1)
                 tau_edge = tau_edge.reshape(tau_edge_size)
                 if edge.label.is_terminal:
-                    Jx_terminals.setdefault((n, edge.label), 0.)
-                    Jx_terminals[n, edge.label] += torch.exp(tau_edge)
+                    assert J_terminals is not None
+                    if (n, edge.label) in J_terminals:
+                        J_terminals[n, edge.label] += torch.exp(tau_edge)
+                    else:
+                        J_terminals[n, edge.label] = torch.exp(tau_edge)
                 else:
                     Jx.dict[n, edge.label] += torch.exp(tau_edge)
-    if include_terminals:
-        return Jx, Jx_terminals
-    else:
-        return Jx
-
-<<<<<<< HEAD
-def sum_product_edges(interp: Interpretation, nodes: Iterable[Node], edges: Iterable[Edge], ext: Tuple[Node], *inputses: Iterable[Dict[EdgeLabel, Tensor]], semiring) -> Tensor:
-=======
-def sum_product_edges(interp: Interpretation, nodes: Iterable[Node], edges: Iterable[Edge], ext: Sequence[Node], *inputses: Mapping[EdgeLabel, Tensor]) -> Tensor:
->>>>>>> 573b6b15
+    return Jx
+
+def sum_product_edges(interp: Interpretation, nodes: Iterable[Node], edges: Iterable[Edge], ext: Sequence[Node], *inputses: Mapping[EdgeLabel, Tensor], semiring) -> Tensor:
     """Compute the sum-product of a set of edges.
 
     Parameters:
@@ -453,38 +415,23 @@
                 raise NotImplementedError()
             out = linear(fgg, inputs)
         else:
-<<<<<<< HEAD
             x0 = MultiTensor.initialize(fgg, fill_value=semiring.zero)
+            n = x0.size()[0]
 
             if method == 'fixed-point':
-                fixed_point(lambda x: F(fgg, x, inputs, semiring),
+                fixed_point(lambda x: F(fgg, cast(MultiTensor, x), inputs, semiring),
                             x0, tol=opts['tol'], kmax=opts['kmax'])
             elif method == 'newton':
                 if semiring is not RealSemiring:
                     raise NotImplementedError()
-                newton(lambda x: F(fgg, x, inputs, RealSemiring) - x,
-                       lambda x: J(fgg, x, inputs) - torch.eye(x.size()[0]),
+                newton(lambda x: F(fgg, cast(MultiTensor, x), inputs, RealSemiring) - x,
+                       lambda x: J(fgg, cast(MultiTensor, x), inputs) - torch.eye(n),
                        x0, tol=opts['tol'], kmax=opts['kmax'])
             elif method == 'broyden':
                 if semiring is not RealSemiring:
                     raise NotImplementedError()
-                broyden(lambda x: F(fgg, x, inputs, RealSemiring) - x,
-                        -torch.eye(x0.size()[0]),
-=======
-            x0 = MultiTensor.initialize(fgg)
-            n = x0.size()[0]
-
-            if opts['method'] == 'fixed-point':
-                fixed_point(lambda x: F(fgg, cast(MultiTensor, x), inputs),
-                            x0, tol=opts['tol'], kmax=opts['kmax'])
-            elif opts['method'] == 'newton':
-                newton(lambda x: F(fgg, cast(MultiTensor, x), inputs) - x,
-                       lambda x: J(fgg, cast(MultiTensor, x), inputs) - torch.eye(n),
-                       x0, tol=opts['tol'], kmax=opts['kmax'])
-            elif opts['method'] == 'broyden':
-                broyden(lambda x: F(fgg, cast(MultiTensor, x), inputs) - x,
+                broyden(lambda x: F(fgg, cast(MultiTensor, x), inputs, RealSemiring) - x,
                         -torch.eye(n), # type: ignore
->>>>>>> 573b6b15
                         x0, tol=opts['tol'], kmax=opts['kmax'])
             else:
                 raise ValueError('unsupported method for computing sum-product')
@@ -499,10 +446,11 @@
         hrg, interp = ctx.fgg.grammar, ctx.fgg.interp
         semiring = ctx.opts['semiring']
 
+        jf_terminals: Dict[Tuple[EdgeLabel,EdgeLabel],Tensor] = {}
         if semiring is RealSemiring:
-            jf, jf_terminals = J(ctx.fgg, ctx.out_values, inputs, include_terminals=True)
+            jf = J(ctx.fgg, ctx.out_values, inputs, jf_terminals)
         elif semiring is LogSemiring:
-            jf, jf_terminals = J_log(ctx.fgg, ctx.out_values, inputs, include_terminals=True)
+            jf = J_log(ctx.fgg, ctx.out_values, inputs, jf_terminals)
         else:
             raise ValueError(f'invalid semiring: {semiring}')
         
@@ -512,25 +460,20 @@
 
         # Solve linear system of equations
         grad_nt = MultiTensor.initialize(ctx.fgg)
-<<<<<<< HEAD
         try:
-            assert torch.all(f._t >= 0.)
-            grad_nt._t[...] = torch.linalg.solve(torch.eye(jf.size()[0])-jf._t.T, f._t)
-            failed = not torch.all(grad_nt._t >= 0.) # negative or NaN
+            assert torch.all(f >= 0.)
+            grad_nt[...] = torch.linalg.solve(torch.eye(jf.size()[0])-jf.T, f)
+            failed = not torch.all(grad_nt >= 0.) # negative or NaN
         except RuntimeError:
             failed = True
         if failed:
             warnings.warn('SumProduct.backward(): torch.linalg.solve failed; using fixed-point iteration')
-            grad_nt._t[...] = 0.
-            fixed_point(lambda g: torch.nan_to_num(f._t + jf._t.T @ g),
-                        grad_nt._t,
+            grad_nt.fill_(0.)
+            fixed_point(lambda g: torch.nan_to_num(f + jf.T @ g),
+                        grad_nt,
                         tol=ctx.opts.get('tol', 1e-6),
                         kmax=ctx.opts.get('kmax', 1000))
                     
-=======
-        grad_nt.copy_(torch.linalg.solve(torch.eye(grad_nt.size()[0])-jf.T, f))
-
->>>>>>> 573b6b15
         # Compute gradients of factors
         grad_t = {t:0. for t in hrg.terminals()}
         for y, t in jf_terminals:
@@ -557,12 +500,7 @@
     in_values = []
     for t in in_labels:
         w = interp.factors[t].weights
-<<<<<<< HEAD
-        if not isinstance(w, Tensor):
-            w = torch.tensor(w, dtype=torch.get_default_dtype())
-=======
         w = torch.as_tensor(w, dtype=torch.get_default_dtype())
->>>>>>> 573b6b15
         in_values.append(w)
     out_labels = list(hrg.nonterminals())
     out = SumProduct.apply(fgg, opts, in_labels, out_labels, *in_values)
