--- conflicted
+++ resolved
@@ -54,19 +54,12 @@
         super().__init__(doms)
 
         def check_size(weights, size):
-<<<<<<< HEAD
-            if isinstance(weights, float):
-                if len(size) > 0:
-                    raise ValueError('weights has too few axes')
-            elif isinstance(weights, list):
-=======
             if hasattr(weights, 'shape'):
                 return weights.shape == size
             elif isinstance(weights, (int, float)):
                 if len(size) > 0:
                     raise ValueError('weights has too few axes')
             elif isinstance(weights, (list, tuple)):
->>>>>>> 403db790
                 if len(size) == 0:
                     raise ValueError('weights has too many axes')
                 if len(weights) != size[0]:
