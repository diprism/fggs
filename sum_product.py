--- conflicted
+++ resolved
@@ -34,7 +34,7 @@
     def get_dict(psi_X: Tensor) -> Dict[str, torch.Tensor]:
         n, nt_dict = 0, {}
         for nt_name in fgg._nonterminals:
-            shape = tuple(node_label.domain().size() for node_label in fgg._nonterminals[nt_name]._node_labels)
+            shape = tuple(node_label.domain.size() for node_label in fgg._nonterminals[nt_name].node_labels)
             k = n + (reduce(lambda a, b: a * b, shape) if len(shape) > 0 else 1)
             nt_dict[nt_name] = ((n, k), shape)
             n = k
@@ -56,17 +56,12 @@
                 indexing, tensors = [], []
                 for edge in rule.rhs().edges():
                     indexing.append([Xi_R[node.id()] for node in edge.nodes()])
-                    if edge.label().is_terminal():
-                        weights = edge.label().factor.weights()
+                    if edge.label().factor is not None:
+                        weights = edge.label().factor._weights
                         tensors.append(torch.tensor(weights))
                     else:
-<<<<<<< HEAD
-                        tensors.append(nt_dict_0[edge.label().name()])
+                        tensors.append(nt_dict_0[edge.label().name])
                 equation = ','.join([''.join(indices) for indices in indexing]) + '->'
-=======
-                        tensors.append(psi_X[edge.label().name])
-                indexing = ','.join([''.join(indices) for indices in indexing]) + '->'
->>>>>>> ff6db5c1
                 external = [Xi_R[node.id()] for node in rule.rhs().ext()]
                 if external: equation += ''.join(external)
                 tau_R.append(torch.einsum(equation, *tensors))
@@ -76,8 +71,7 @@
         return psi_X1
     size = 0
     for nt_name in fgg._nonterminals:
-<<<<<<< HEAD
-        shape = tuple(node_label.domain().size() for node_label in fgg._nonterminals[nt_name]._node_labels)
+        shape = tuple(node_label.domain.size() for node_label in fgg._nonterminals[nt_name].node_labels)
         size += reduce(lambda a, b: a * b, shape) if len(shape) > 0 else 1
     psi_X = torch.full((size,), fill_value=0.0)
     if method == 'fixed-point':
@@ -87,12 +81,4 @@
         psi_X = broyden(lambda x: F(x, soln_type='zero'), J, psi_X)
     else: raise ValueError('unsupported method for computing sum-product')
     nt_dict = get_dict(psi_X)
-    return nt_dict[fgg.start_symbol().name()]
-=======
-        for _ in fgg.rules(nt_name):
-            size = [node_label.domain.size() for node_label in fgg._nonterminals[nt_name].node_labels]
-            psi_X[nt_name] = torch.full(size, fill_value=0.0)
-    if method == 'fixed-point':
-        return fixed_point(F, psi_X)[fgg.start_symbol().name]
-    else: raise ValueError('unsupported method for computing sum-product')
->>>>>>> ff6db5c1
+    return nt_dict[fgg.start_symbol().name]