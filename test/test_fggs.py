import unittest
from dataclasses import FrozenInstanceError

from fggs import *
import copy



class TestNodeLabel(unittest.TestCase):

    def setUp(self):
        self.name = "nl"
        self.nl   = NodeLabel(self.name)

    def testImmutable(self):
        with self.assertRaises(FrozenInstanceError):
            self.nl.name = "foo"

    def testEquals(self):
        nl_eq  = NodeLabel(self.name)
        nl_ne  = NodeLabel(self.name + "*")
        self.assertTrue(self.nl == nl_eq)
        self.assertFalse(self.nl == nl_ne)

    def testHash(self):
        nl_eq  = NodeLabel(self.name)
        nl_ne  = NodeLabel(self.name + "*")
        d = dict()
        d[self.nl] = 5
        self.assertTrue(nl_eq in d)
        d[nl_eq] = 7
        self.assertTrue(d[self.nl] == 7)
        self.assertFalse(nl_ne in d)



class TestEdgeLabel(unittest.TestCase):
    
    def setUp(self):
        self.nl1 = NodeLabel("nl1")
        self.nl2 = NodeLabel("nl2")
        self.nl3 = NodeLabel("nl3")
        self.terminal    = EdgeLabel("t", (self.nl1, self.nl2, self.nl3), is_terminal=True)
        self.nonterminal = EdgeLabel("nt", (self.nl1, self.nl2), is_nonterminal=True)

    def testImmutable(self):
        with self.assertRaises(FrozenInstanceError):
            self.terminal.name = "foo"
        with self.assertRaises(FrozenInstanceError):
            self.terminal.node_labels = (self.nl1, self.nl2)
        with self.assertRaises(FrozenInstanceError):
            self.terminal.is_terminal = False
        with self.assertRaises(FrozenInstanceError):
            self.terminal.is_nonterminal = True

    def testEquals(self):
        terminal_eq = EdgeLabel("t", (self.nl1, self.nl2, self.nl3), is_terminal=True)
        terminal_ne_name = EdgeLabel("x", (self.nl1, self.nl2, self.nl3), is_terminal=True)
        terminal_ne_type = EdgeLabel("t", (self.nl1, self.nl3, self.nl2), is_terminal=True)
        self.assertTrue(self.terminal == terminal_eq)
        self.assertFalse(self.terminal == terminal_ne_name)
        self.assertFalse(self.terminal == terminal_ne_type)

    def testHash(self):
        terminal_eq = EdgeLabel("t", (self.nl1, self.nl2, self.nl3), is_terminal=True)
        terminal_ne_name = EdgeLabel("x", (self.nl1, self.nl2, self.nl3), is_terminal=True)
        terminal_ne_type = EdgeLabel("t", (self.nl1, self.nl3, self.nl2), is_terminal=True)
        d = dict()
        d[self.terminal] = 5
        self.assertTrue(terminal_eq in d)
        self.assertFalse(terminal_ne_name in d)
        self.assertFalse(terminal_ne_type in d)
        d[terminal_eq] = 7
        self.assertTrue(d[self.terminal] == 7)

    def test_arity(self):
        self.assertEqual(self.terminal.arity, 3)
    
    def test_type(self):
        self.assertEqual(self.terminal.type, (self.nl1, self.nl2, self.nl3))
    


class TestNode(unittest.TestCase):
    
    def setUp(self):
        self.label = NodeLabel("label")
        self.node1 = Node(self.label)
        self.node2 = Node(self.label, id="id2")

    def test_id(self):
        self.assertEqual(self.node2.id, "id2")

    def test_bad_id(self):
        with self.assertRaises(TypeError):
            n = Node(self.label, id=1234)


class TestEdge(unittest.TestCase):
    
    def setUp(self):
        self.nl1   = NodeLabel("nl1")
        self.nl2   = NodeLabel("nl2")
        self.node1 = Node(self.nl1)
        self.node2 = Node(self.nl2)
        
        self.el1   = EdgeLabel("el1", (self.nl1, self.nl2), is_terminal=True)
        self.el2   = EdgeLabel("el2", (self.nl2,), is_terminal=True)
        
        self.edge1 = Edge(self.el1, (self.node1, self.node2))
        self.edge2 = Edge(self.el2, (self.node2,))
    
    def test_init_bad_input(self):
        # nodes have wrong labels
        with self.assertRaises(Exception):
            bad_edge = self.Edge(self.el2, (self.node1,))
        # list of nodes has wrong arity
        with self.assertRaises(Exception):
            bad_edge = self.Edge(self.el2, (self.node2, self.node2))

        # non-string id
        with self.assertRaises(TypeError):
            n = Edge(self.el1, (self.node1, self.node2), id=1234)
        
class TestGraph(unittest.TestCase):

    def setUp(self):
        self.nl1   = NodeLabel("nl1")
        self.nl2   = NodeLabel("nl2")
        self.node1 = Node(self.nl1, id='node1')
        self.node2 = Node(self.nl2)
        
        self.el1   = EdgeLabel("el1", (self.nl1, self.nl2), is_terminal=True)
        self.el2   = EdgeLabel("el2", (self.nl2,), is_nonterminal=True)
        self.edge1 = Edge(self.el1, (self.node1, self.node2), id='edge1')
        self.edge2 = Edge(self.el2, (self.node2,))
        
        self.graph = Graph()
        self.graph.add_node(self.node1)
        self.graph.add_node(self.node2)
        self.graph.add_edge(self.edge1)
        self.graph.add_edge(self.edge2)
        self.graph.ext = [self.node2]

    def test_add_node(self):
        nodes = self.graph.nodes()
        self.assertEqual(len(nodes), 2)
        self.assertTrue(self.node1 in nodes)
        self.assertTrue(self.node2 in nodes)

    def test_add_node_duplicate(self):
        # Can't add a Node already in a Graph
        with self.assertRaises(ValueError):
            self.graph.add_node(self.node1)
        # nor a copy of a Node already in a Graph
        new_node = Node(self.nl1, id=self.node1.id)
        with self.assertRaises(ValueError):
            self.graph.add_node(new_node)
    
    def test_add_edge(self):
        edges = self.graph.edges()
        self.assertEqual(len(edges), 2)
        self.assertTrue(self.edge1 in edges)
        self.assertTrue(self.edge2 in edges)

    def test_add_edge_duplicate(self):
        # Can't add an Edge already in a Graph
        with self.assertRaises(ValueError):
            self.graph.add_edge(self.edge1)
        # nor a copy of an Edge already in a Graph
        new_edge = Edge(self.el1, (self.node1, self.node2), id=self.edge1.id)
        with self.assertRaises(ValueError):
            self.graph.add_edge(new_edge)
        # nor an Edge with a conflicting label
        new_edge = Edge(EdgeLabel("el1", (), is_terminal=True), ())
        with self.assertRaises(ValueError):
            self.graph.add_edge(new_edge)
    
    def test_set_ext(self):
        ext = self.graph.ext
        self.assertEqual(ext, (self.node2,))
    
    def test_add_nodes_implicitly(self):
        node3 = Node(self.nl1)
        edge3 = Edge(self.el1, (node3, self.node2))
        self.graph.add_edge(edge3)
        self.assertTrue(node3 in self.graph.nodes())
        self.assertTrue(node3.id in self.graph._node_ids)
        
        node4 = Node(self.nl1)
        self.graph.ext = (self.node2, node4)
        self.assertTrue(node4 in self.graph.nodes())
        self.assertTrue(node4.id in self.graph._node_ids)

    def test_arity_and_type(self):
        self.assertEqual(self.graph.arity, 1)
        self.assertEqual(self.graph.type, (self.nl2,))

    def test_terminals_and_nonterminals(self):
        self.assertEqual(self.graph.terminals(), [self.edge1.label])
        self.assertEqual(self.graph.nonterminals(), [self.edge2.label])

    def test_remove_node(self):
        with self.assertRaises(ValueError):
            self.graph.remove_node(self.node1) # because nonzero degree
            
        node3 = Node(self.nl1)
        self.graph.add_node(node3)
        self.graph.remove_node(node3)
        nodes = self.graph.nodes()
        self.assertEqual(len(nodes), 2)
        self.assertTrue(self.node1 in nodes)
        self.assertTrue(self.node2 in nodes)
        self.assertTrue(node3 not in nodes)
        
        with self.assertRaises(ValueError):
            self.graph.remove_node(node3)

        node4 = Node(self.nl1)
        self.graph.add_node(node4)
        self.graph.ext = [node4]
        with self.assertRaises(ValueError):
            self.graph.remove_node(node4) # because it's an external node

    def test_remove_edge(self):
        self.graph.remove_edge(self.edge1)
        edges = self.graph.edges()
        self.assertEqual(len(edges), 1)
        self.assertTrue(self.edge1 not in edges)
        self.assertTrue(self.edge2 in edges)
        with self.assertRaises(ValueError):
            self.graph.remove_edge(self.edge1)
        self.graph.add_node(self.edge1)

    def test_copy(self):
        graph = self.graph
        copy = self.graph.copy()
        self.assertNotEqual(id(graph), id(copy))
        self.assertEqual(graph, copy)

    def test_equal(self):
        self.assertEqual(self.graph, self.graph)
        
        copy = Graph()
        copy.add_node(self.node1)
        copy.add_node(self.node2)
        copy.add_edge(self.edge1)
        copy.add_edge(self.edge2)
        copy.ext = [self.node2]

        self.assertEqual(self.graph, copy)

    def test_convenience(self):
        g = Graph()
        node1 = g.new_node('nl1', id='node1')
        node2 = g.new_node('nl2')
        edge1 = g.new_edge('el1', [node1, node2], is_terminal=True, id='edge1')
        edge2 = g.new_edge('el2', [node2], is_nonterminal=True)
        g.ext = [node2]

        self.assertEqual(set(g.nodes()), {node1, node2})
        self.assertEqual(node1, self.node1)
        self.assertEqual(node2.label, self.node2.label)
        self.assertEqual(set(g.edges()), {edge1, edge2})
        self.assertEqual(edge1.label, self.edge1.label)
        self.assertEqual(edge1.label, self.edge1.label)
        self.assertEqual(edge1.nodes, (node1, node2))
        self.assertEqual(edge2.label, self.edge2.label)
        self.assertEqual(edge2.nodes, (node2,))
        self.assertEqual(g.ext, (node2,))


class TestHRGRule(unittest.TestCase):

    def setUp(self):
        nl = NodeLabel("nl1")
        
        node1 = Node(nl)
        node2 = Node(nl)

        terminal = EdgeLabel("terminal", (nl, nl), is_terminal=True)
        nonterminal_mismatch = EdgeLabel("nonterminal1", (nl,), is_nonterminal=True)
        nonterminal_match = EdgeLabel("nonterminal2", (nl, nl), is_nonterminal=True)
        
        graph = Graph()
        graph.add_node(node1)
        graph.add_node(node2)
        graph.ext = [node1, node2]
        
        with self.assertRaises(Exception):
            rule = HRGRule(terminal, graph)
        with self.assertRaises(Exception):
            rule = HRGRule(nonterminal_mismatch, graph)
        self.rule = HRGRule(nonterminal_match, graph)

    def test_copy_equal(self):
        rule = self.rule
        copy = self.rule.copy()
        self.assertNotEqual(id(rule), id(copy))
        self.assertEqual(rule, copy)
        
class TestHRG(unittest.TestCase):

    def setUp(self):
        self.nl1   = NodeLabel("nl1")
        self.nl2   = NodeLabel("nl2")
        self.node1 = Node(self.nl1)
        self.node2 = Node(self.nl2)
        
        self.el1   = EdgeLabel("el1", (self.nl1, self.nl2), is_terminal=True)
        self.el2   = EdgeLabel("el2", (self.nl2,), is_nonterminal=True)
        self.edge1 = Edge(self.el1, (self.node1, self.node2))
        self.edge2 = Edge(self.el2, (self.node2,))
        
        self.graph = Graph()
        self.graph.add_node(self.node1)
        self.graph.add_node(self.node2)
        self.graph.add_edge(self.edge1)
        self.graph.add_edge(self.edge2)
        self.graph.ext = []
        
        self.start = EdgeLabel("S", tuple(), is_nonterminal=True)
        self.rule = HRGRule(self.start, self.graph)
        
        self.node3 = Node(self.nl2)
        self.graph2 = Graph()
        self.graph2.add_node(self.node3)
        self.graph2.ext = [self.node3]
        self.rule2 = HRGRule(self.el2, self.graph2)

        self.hrg = HRG(self.start)
        self.hrg.add_node_label(self.nl1)
        self.hrg.add_node_label(self.nl2)
        self.hrg.add_edge_label(self.el1)
        self.hrg.add_edge_label(self.el2)
        self.hrg.add_edge_label(self.start)
        self.hrg.add_rule(self.rule)
        self.hrg.add_rule(self.rule2)

<<<<<<< HEAD

=======
>>>>>>> 5d56419b
    def test_add_node_label(self):
        node_labels = self.hrg.node_labels()
        self.assertEqual(len(node_labels), 2)
        self.assertTrue(self.nl1 in node_labels)
        self.assertTrue(self.nl2 in node_labels)
        # add a node label which is a different object but
        # equivalent to an existing node label; code should
        # treat them as the same node label
        nl3 = NodeLabel("nl1")
        self.hrg.add_node_label(nl3)
        self.assertEqual(len(self.hrg.node_labels()), 2)
    
    def test_nonterminals(self):
        nonterminals = self.hrg.nonterminals()
        self.assertEqual(len(nonterminals), 2)
        self.assertTrue(self.start in nonterminals)
        self.assertTrue(self.el2 in nonterminals)
        
    def test_terminals(self):
        terminals = self.hrg.terminals()
        self.assertEqual(len(terminals), 1)
        self.assertTrue(self.el1 in terminals)
    
    def test_add_edge_label_bad_input(self):
        # conflicting edge label names
        # nonterminal with nonterminal
        nt = EdgeLabel("el2", (self.nl1, self.nl1), is_nonterminal=True)
        with self.assertRaises(Exception):
            self.hrg.add_edge_label(nt)
        
        # terminal with terminal
        t = EdgeLabel("el1", (self.nl1, self.nl1), is_terminal=True)
        with self.assertRaises(Exception):
            self.hrg.add_edge_label(t)
        
        # nonterminal with terminal
        nt = EdgeLabel("el1", (self.nl1, self.nl1), is_nonterminal=True)
        with self.assertRaises(Exception):
            self.hrg.add_edge_label(nt)
        
        # terminal with nonterminal
        t = EdgeLabel("el2", (self.nl1, self.nl1), is_nonterminal=True)
        with self.assertRaises(Exception):
            self.hrg.add_edge_label(t)
            
        # it should allow you to add the same edge label a second time
        self.hrg.add_edge_label(self.start)
        self.hrg.add_edge_label(self.el1)

    def test_set_start_symbol(self):
        self.assertEqual(self.hrg.start_symbol, self.start)

    def test_add_rule(self):
        all_rules = self.hrg.all_rules()
        self.assertEqual(len(all_rules), 2)
        self.assertTrue(self.rule in all_rules)
        self.assertTrue(self.rule2 in all_rules)
        
        start_rules = self.hrg.rules(self.start)
        self.assertEqual(len(start_rules), 1)
        self.assertTrue(self.rule in start_rules)

    def test_implicitly_add_node_and_edge_labels(self):
        new_nl = NodeLabel("nl3")
        new_nt = EdgeLabel("nt1", (new_nl, new_nl), is_nonterminal=True)
        new_t  = EdgeLabel("nt2", (new_nl,), is_terminal=True)
        
        new_node1 = Node(new_nl)
        new_node2 = Node(new_nl)
        new_edge  = Edge(new_t, (new_node1,))
        new_graph = Graph()
        new_graph.add_node(new_node1)
        new_graph.add_node(new_node2)
        new_graph.add_edge(new_edge)
        new_graph.ext = (new_node1, new_node2)
        new_rule  = HRGRule(new_nt, new_graph)
        
        self.hrg.add_rule(new_rule)
        
        self.assertTrue(new_nl in self.hrg.node_labels())
        self.assertTrue(new_nt in self.hrg.nonterminals())
        self.assertTrue(new_t  in self.hrg.terminals())
        
    def test_copy_equal(self):
        hrg = self.hrg
        copy = self.hrg.copy()
        self.assertNotEqual(id(hrg), id(copy))
        self.assertEqual(hrg, copy)


class TestInterpretation(unittest.TestCase):

    def setUp(self):
        self.dom1 = FiniteDomain(['foo', 'bar', 'baz'])
        self.dom2 = FiniteDomain(['jia', 'yi', 'bing', 'ding'])

        self.fac1 = CategoricalFactor([self.dom1, self.dom2],
                                      [[1, 2, 3, 4],
                                       [5, 6, 7, 8],
                                       [1, 2, 3, 4]])
        self.fac2 = CategoricalFactor([self.dom2], [0, 0, 0, 0])
        self.fac1_wrong = CategoricalFactor([self.dom1, self.dom1],
                                            [[1, 2, 3],
                                             [5, 6, 7],
                                             [1, 2, 3]])
        
        self.nl1   = NodeLabel("nl1")
        self.nl2   = NodeLabel("nl2")
        self.node1 = Node(self.nl1)
        self.node2 = Node(self.nl2)
        
        self.el1   = EdgeLabel("el1", (self.nl1, self.nl2), is_terminal=True)
        self.el2   = EdgeLabel("el2", (self.nl2,), is_nonterminal=True)
        self.edge1 = Edge(self.el1, (self.node1, self.node2))
        self.edge2 = Edge(self.el2, (self.node2,))
        
        self.graph = Graph()
        self.graph.add_node(self.node1)
        self.graph.add_node(self.node2)
        self.graph.add_edge(self.edge1)
        self.graph.add_edge(self.edge2)
        self.graph.ext = []
        
        self.start = EdgeLabel("S", tuple(), is_nonterminal=True)
        self.rule = HRGRule(self.start, self.graph)
        
        self.node3 = Node(self.nl2)
        self.graph2 = Graph()
        self.graph2.add_node(self.node3)
        self.graph2.ext = [self.node3]
        self.rule2 = HRGRule(self.el2, self.graph2)

        self.fgg = HRG(self.start)
        self.fgg.add_node_label(self.nl1)
        self.fgg.add_node_label(self.nl2)
        self.fgg.add_edge_label(self.el1)
        self.fgg.add_edge_label(self.el2)
        self.fgg.add_edge_label(self.start)
        self.fgg.add_rule(self.rule)
        self.fgg.add_rule(self.rule2)

    def test_interpretation(self):
        interp = Interpretation()
        interp.add_domain(self.nl1, self.dom1)
        with self.assertRaises(ValueError):
            interp.add_domain(self.nl1, self.dom1)
        self.assertFalse(interp.can_interpret(self.fgg))
        interp.add_domain(self.nl2, self.dom2)
        self.assertFalse(interp.can_interpret(self.fgg))
        interp.add_factor(self.el1, self.fac1)
        with self.assertRaises(ValueError):
            interp.add_factor(self.el1, self.fac1)
        with self.assertRaises(ValueError):
            interp.add_factor(self.el2, self.fac2)
        self.assertTrue(interp.can_interpret(self.fgg))

    def test_shape(self):
        interp = Interpretation()
        interp.add_domain(self.nl1, self.dom1)
        interp.add_domain(self.nl2, self.dom2)
        # Test all formats of input to the function
        self.assertEqual(interp.shape([self.nl1, self.nl1, self.nl2]), (3, 3, 4))
        self.assertEqual(interp.shape([self.node2, self.node1, self.node2]), (4, 3, 4))
        self.assertEqual(interp.shape(self.el1), (3, 4))
        self.assertEqual(interp.shape(self.edge2), (4,))
        # Test that empty input has correct shape
        self.assertEqual(interp.shape([]), tuple())
        
if __name__ == "__main__":
    unittest.main()<|MERGE_RESOLUTION|>--- conflicted
+++ resolved
@@ -337,10 +337,6 @@
         self.hrg.add_rule(self.rule)
         self.hrg.add_rule(self.rule2)
 
-<<<<<<< HEAD
-
-=======
->>>>>>> 5d56419b
     def test_add_node_label(self):
         node_labels = self.hrg.node_labels()
         self.assertEqual(len(node_labels), 2)
