import unittest
from dataclasses import FrozenInstanceError

from fggs import *
import copy



class TestNodeLabel(unittest.TestCase):

    def setUp(self):
        self.name = "nl"
        self.nl   = NodeLabel(self.name)

    def testImmutable(self):
        with self.assertRaises(FrozenInstanceError):
            self.nl.name = "foo"

    def testEquals(self):
        nl_eq  = NodeLabel(self.name)
        nl_ne  = NodeLabel(self.name + "*")
        self.assertTrue(self.nl == nl_eq)
        self.assertFalse(self.nl == nl_ne)

    def testHash(self):
        nl_eq  = NodeLabel(self.name)
        nl_ne  = NodeLabel(self.name + "*")
        d = dict()
        d[self.nl] = 5
        self.assertTrue(nl_eq in d)
        d[nl_eq] = 7
        self.assertTrue(d[self.nl] == 7)
        self.assertFalse(nl_ne in d)



class TestEdgeLabel(unittest.TestCase):
    
    def setUp(self):
        self.nl1 = NodeLabel("nl1")
        self.nl2 = NodeLabel("nl2")
        self.nl3 = NodeLabel("nl3")
        self.terminal    = EdgeLabel("t", (self.nl1, self.nl2, self.nl3), is_terminal=True)
        self.nonterminal = EdgeLabel("nt", (self.nl1, self.nl2), is_nonterminal=True)

    def testImmutable(self):
        with self.assertRaises(FrozenInstanceError):
            self.terminal.name = "foo"
        with self.assertRaises(FrozenInstanceError):
            self.terminal.node_labels = (self.nl1, self.nl2)
        with self.assertRaises(FrozenInstanceError):
            self.terminal.is_terminal = False
        with self.assertRaises(FrozenInstanceError):
            self.terminal.is_nonterminal = True

    def testEquals(self):
        terminal_eq = EdgeLabel("t", (self.nl1, self.nl2, self.nl3), is_terminal=True)
        terminal_ne_name = EdgeLabel("x", (self.nl1, self.nl2, self.nl3), is_terminal=True)
        terminal_ne_type = EdgeLabel("t", (self.nl1, self.nl3, self.nl2), is_terminal=True)
        self.assertTrue(self.terminal == terminal_eq)
        self.assertFalse(self.terminal == terminal_ne_name)
        self.assertFalse(self.terminal == terminal_ne_type)

    def testHash(self):
        terminal_eq = EdgeLabel("t", (self.nl1, self.nl2, self.nl3), is_terminal=True)
        terminal_ne_name = EdgeLabel("x", (self.nl1, self.nl2, self.nl3), is_terminal=True)
        terminal_ne_type = EdgeLabel("t", (self.nl1, self.nl3, self.nl2), is_terminal=True)
        d = dict()
        d[self.terminal] = 5
        self.assertTrue(terminal_eq in d)
        self.assertFalse(terminal_ne_name in d)
        self.assertFalse(terminal_ne_type in d)
        d[terminal_eq] = 7
        self.assertTrue(d[self.terminal] == 7)

    def test_arity(self):
        self.assertEqual(self.terminal.arity(), 3)
    
    def test_type(self):
        self.assertEqual(self.terminal.type(), (self.nl1, self.nl2, self.nl3))
    


class TestNode(unittest.TestCase):
    
    def setUp(self):
        self.label = NodeLabel("label")
        self.node1 = Node(self.label)
        self.node2 = Node(self.label, id="id2")

    def test_id(self):
        self.assertEqual(self.node2.id, "id2")




class TestEdge(unittest.TestCase):
    
    def setUp(self):
        self.nl1   = NodeLabel("nl1")
        self.nl2   = NodeLabel("nl2")
        self.node1 = Node(self.nl1)
        self.node2 = Node(self.nl2)
        
        self.el1   = EdgeLabel("el1", (self.nl1, self.nl2), is_terminal=True)
        self.el2   = EdgeLabel("el2", (self.nl2,), is_terminal=True)
        
        self.edge1 = Edge(self.el1, (self.node1, self.node2))
        self.edge2 = Edge(self.el2, (self.node2,))
    
    def test_init_bad_input(self):
        # nodes have wrong labels
        with self.assertRaises(Exception):
            bad_edge = self.Edge(self.el2, (self.node1,))
        # list of nodes has wrong arity
        with self.assertRaises(Exception):
            bad_edge = self.Edge(self.el2, (self.node2, self.node2))
    
        
class TestGraph(unittest.TestCase):

    def setUp(self):
        self.nl1   = NodeLabel("nl1")
        self.nl2   = NodeLabel("nl2")
        self.node1 = Node(self.nl1)
        self.node2 = Node(self.nl2)
        
        self.el1   = EdgeLabel("el1", (self.nl1, self.nl2), is_terminal=True)
        self.el2   = EdgeLabel("el2", (self.nl2,), is_nonterminal=True)
        self.edge1 = Edge(self.el1, (self.node1, self.node2))
        self.edge2 = Edge(self.el2, (self.node2,))
        
        self.graph = Graph()
        self.graph.add_node(self.node1)
        self.graph.add_node(self.node2)
        self.graph.add_edge(self.edge1)
        self.graph.add_edge(self.edge2)
        self.graph.ext = [self.node2]

    def test_add_node(self):
        nodes = self.graph.nodes()
        self.assertEqual(len(nodes), 2)
        self.assertTrue(self.node1 in nodes)
        self.assertTrue(self.node2 in nodes)

    def test_add_node_duplicate(self):
        # Can't add a Node already in a Graph
        with self.assertRaises(ValueError):
            self.graph.add_node(self.node1)
        # nor a copy of a Node already in a Graph
        new_node = Node(self.nl1, id=self.node1.id)
        with self.assertRaises(ValueError):
            self.graph.add_node(new_node)
    
    def test_add_edge(self):
        edges = self.graph.edges()
        self.assertEqual(len(edges), 2)
        self.assertTrue(self.edge1 in edges)
        self.assertTrue(self.edge2 in edges)

    def test_add_edge_duplicate(self):
        # Can't add an Edge already in a Graph
        with self.assertRaises(ValueError):
            self.graph.add_edge(self.edge1)
        # nor a copy of an Edge already in a Graph
        new_edge = Edge(self.el1, (self.node1, self.node2), id=self.edge1.id)
        with self.assertRaises(ValueError):
            self.graph.add_edge(new_edge)
        # nor an Edge with a conflicting label
        new_edge = Edge(EdgeLabel("el1", (), is_terminal=True), ())
        with self.assertRaises(ValueError):
            self.graph.add_edge(new_edge)
    
    def test_set_ext(self):
        ext = self.graph.ext
        self.assertEqual(ext, (self.node2,))
    
    def test_add_nodes_implicitly(self):
        node3 = Node(self.nl1)
        edge3 = Edge(self.el1, (node3, self.node2))
        self.graph.add_edge(edge3)
        self.assertTrue(node3 in self.graph.nodes())
        
        node4 = Node(self.nl1)
        self.graph.ext = (self.node2, node4)
        self.assertTrue(node4 in self.graph.nodes())

    def test_arity_and_type(self):
        self.assertEqual(self.graph.arity(), 1)
        self.assertEqual(self.graph.type(), (self.nl2,))

    def test_terminals_and_nonterminals(self):
        self.assertEqual(self.graph.terminals(), [self.edge1.label])
        self.assertEqual(self.graph.nonterminals(), [self.edge2.label])

    def test_remove_node(self):
        with self.assertRaises(ValueError):
            self.graph.remove_node(self.node1) # because nonzero degree
            
        node3 = Node(self.nl1)
        self.graph.add_node(node3)
        self.graph.remove_node(node3)
        nodes = self.graph.nodes()
        self.assertEqual(len(nodes), 2)
        self.assertTrue(self.node1 in nodes)
        self.assertTrue(self.node2 in nodes)
        self.assertTrue(node3 not in nodes)
        
        with self.assertRaises(ValueError):
            self.graph.remove_node(node3)

        node4 = Node(self.nl1)
        self.graph.add_node(node4)
        self.graph.ext = [node4]
        with self.assertRaises(ValueError):
            self.graph.remove_node(node4) # because it's an external node

    def test_remove_edge(self):
        self.graph.remove_edge(self.edge1)
        edges = self.graph.edges()
        self.assertEqual(len(edges), 1)
        self.assertTrue(self.edge1 not in edges)
        self.assertTrue(self.edge2 in edges)
        with self.assertRaises(ValueError):
            self.graph.remove_edge(self.edge1)
        self.graph.add_node(self.edge1)

    def test_copy(self):
        graph = self.graph
        copy = self.graph.copy()
        self.assertNotEqual(id(graph), id(copy))
        self.assertEqual(graph, copy)

    def test_equal(self):
        self.assertEqual(self.graph, self.graph)
        
        copy = Graph()
        copy.add_node(self.node1)
        copy.add_node(self.node2)
        copy.add_edge(self.edge1)
        copy.add_edge(self.edge2)
        copy.ext = [self.node2]

        self.assertEqual(self.graph, copy)

class TestHRGRule(unittest.TestCase):

    def setUp(self):
        nl = NodeLabel("nl1")
        
        node1 = Node(nl)
        node2 = Node(nl)

        terminal = EdgeLabel("terminal", (nl, nl), is_terminal=True)
        nonterminal_mismatch = EdgeLabel("nonterminal1", (nl,), is_nonterminal=True)
        nonterminal_match = EdgeLabel("nonterminal2", (nl, nl), is_nonterminal=True)
        
        graph = Graph()
        graph.add_node(node1)
        graph.add_node(node2)
        graph.ext = [node1, node2]
        
        with self.assertRaises(Exception):
            rule = HRGRule(terminal, graph)
        with self.assertRaises(Exception):
            rule = HRGRule(nonterminal_mismatch, graph)
        self.rule = HRGRule(nonterminal_match, graph)

    def test_copy_equal(self):
        rule = self.rule
        copy = self.rule.copy()
        self.assertNotEqual(id(rule), id(copy))
        self.assertEqual(rule, copy)
        
class TestHRG(unittest.TestCase):

    def setUp(self):
        self.nl1   = NodeLabel("nl1")
        self.nl2   = NodeLabel("nl2")
        self.node1 = Node(self.nl1)
        self.node2 = Node(self.nl2)
        
        self.el1   = EdgeLabel("el1", (self.nl1, self.nl2), is_terminal=True)
        self.el2   = EdgeLabel("el2", (self.nl2,), is_nonterminal=True)
        self.edge1 = Edge(self.el1, (self.node1, self.node2))
        self.edge2 = Edge(self.el2, (self.node2,))
        
        self.graph = Graph()
        self.graph.add_node(self.node1)
        self.graph.add_node(self.node2)
        self.graph.add_edge(self.edge1)
        self.graph.add_edge(self.edge2)
        self.graph.ext = []
        
        self.start = EdgeLabel("S", tuple(), is_nonterminal=True)
        self.rule = HRGRule(self.start, self.graph)
        
        self.node3 = Node(self.nl2)
        self.graph2 = Graph()
        self.graph2.add_node(self.node3)
        self.graph2.ext = [self.node3]
        self.rule2 = HRGRule(self.el2, self.graph2)

        self.fgg = HRG(self.start)
        self.fgg.add_node_label(self.nl1)
        self.fgg.add_node_label(self.nl2)
        self.fgg.add_edge_label(self.el1)
        self.fgg.add_edge_label(self.el2)
        self.fgg.add_edge_label(self.start)
<<<<<<< HEAD
        self.fgg.start_symbol = self.start
=======
>>>>>>> 0d382810
        self.fgg.add_rule(self.rule)
        self.fgg.add_rule(self.rule2)

    def test_add_node_label(self):
        node_labels = self.fgg.node_labels()
        self.assertEqual(len(node_labels), 2)
        self.assertTrue(self.nl1 in node_labels)
        self.assertTrue(self.nl2 in node_labels)
        # add a node label which is a different object but
        # equivalent to an existing node label; code should
        # treat them as the same node label
        nl3 = NodeLabel("nl1")
        self.fgg.add_node_label(nl3)
        self.assertEqual(len(self.fgg.node_labels()), 2)
    
    def test_nonterminals(self):
        nonterminals = self.fgg.nonterminals()
        self.assertEqual(len(nonterminals), 2)
        self.assertTrue(self.start in nonterminals)
        self.assertTrue(self.el2 in nonterminals)
        
    def test_terminals(self):
        terminals = self.fgg.terminals()
        self.assertEqual(len(terminals), 1)
        self.assertTrue(self.el1 in terminals)
    
    def test_add_edge_label_bad_input(self):
        # conflicting edge label names
        # nonterminal with nonterminal
        nt = EdgeLabel("el2", (self.nl1, self.nl1), is_nonterminal=True)
        with self.assertRaises(Exception):
            self.fgg.add_edge_label(nt)
        
        # terminal with terminal
        t = EdgeLabel("el1", (self.nl1, self.nl1), is_terminal=True)
        with self.assertRaises(Exception):
            self.fgg.add_edge_label(t)
        
        # nonterminal with terminal
        nt = EdgeLabel("el1", (self.nl1, self.nl1), is_nonterminal=True)
        with self.assertRaises(Exception):
            self.fgg.add_edge_label(nt)
        
        # terminal with nonterminal
        t = EdgeLabel("el2", (self.nl1, self.nl1), is_nonterminal=True)
        with self.assertRaises(Exception):
            self.fgg.add_edge_label(t)
            
        # it should allow you to add the same edge label a second time
        self.fgg.add_edge_label(self.start)
        self.fgg.add_edge_label(self.el1)

    def test_set_start_symbol(self):
        self.assertEqual(self.fgg.start_symbol, self.start)

    def test_add_rule(self):
        all_rules = self.fgg.all_rules()
        self.assertEqual(len(all_rules), 2)
        self.assertTrue(self.rule in all_rules)
        self.assertTrue(self.rule2 in all_rules)
        
        start_rules = self.fgg.rules(self.start)
        self.assertEqual(len(start_rules), 1)
        self.assertTrue(self.rule in start_rules)

    def test_implicitly_add_node_and_edge_labels(self):
        new_nl = NodeLabel("nl3")
        new_nt = EdgeLabel("nt1", (new_nl, new_nl), is_nonterminal=True)
        new_t  = EdgeLabel("nt2", (new_nl,), is_terminal=True)
        
        new_node1 = Node(new_nl)
        new_node2 = Node(new_nl)
        new_edge  = Edge(new_t, (new_node1,))
        new_graph = Graph()
        new_graph.add_node(new_node1)
        new_graph.add_node(new_node2)
        new_graph.add_edge(new_edge)
        new_graph.ext = (new_node1, new_node2)
        new_rule  = HRGRule(new_nt, new_graph)
        
        self.fgg.add_rule(new_rule)
        
        self.assertTrue(new_nl in self.fgg.node_labels())
        self.assertTrue(new_nt in self.fgg.nonterminals())
        self.assertTrue(new_t  in self.fgg.terminals())
        
    def test_copy_equal(self):
        fgg = self.fgg
        copy = self.fgg.copy()
        self.assertNotEqual(id(fgg), id(copy))
        self.assertEqual(fgg, copy)


class TestInterpretation(unittest.TestCase):

    def setUp(self):
        self.dom1 = FiniteDomain(['foo', 'bar', 'baz'])
        self.dom2 = FiniteDomain(['jia', 'yi', 'bing', 'ding'])

        self.fac1 = CategoricalFactor([self.dom1, self.dom2],
                                      [[1, 2, 3, 4],
                                       [5, 6, 7, 8],
                                       [1, 2, 3, 4]])
        self.fac2 = CategoricalFactor([self.dom2], [0, 0, 0, 0])
        self.fac1_wrong = CategoricalFactor([self.dom1, self.dom1],
                                            [[1, 2, 3],
                                             [5, 6, 7],
                                             [1, 2, 3]])
        
        self.nl1   = NodeLabel("nl1")
        self.nl2   = NodeLabel("nl2")
        self.node1 = Node(self.nl1)
        self.node2 = Node(self.nl2)
        
        self.el1   = EdgeLabel("el1", (self.nl1, self.nl2), is_terminal=True)
        self.el2   = EdgeLabel("el2", (self.nl2,), is_nonterminal=True)
        self.edge1 = Edge(self.el1, (self.node1, self.node2))
        self.edge2 = Edge(self.el2, (self.node2,))
        
        self.graph = Graph()
        self.graph.add_node(self.node1)
        self.graph.add_node(self.node2)
        self.graph.add_edge(self.edge1)
        self.graph.add_edge(self.edge2)
        self.graph.ext = []
        
        self.start = EdgeLabel("S", tuple(), is_nonterminal=True)
        self.rule = HRGRule(self.start, self.graph)
        
        self.node3 = Node(self.nl2)
        self.graph2 = Graph()
        self.graph2.add_node(self.node3)
        self.graph2.ext = [self.node3]
        self.rule2 = HRGRule(self.el2, self.graph2)

        self.fgg = HRG(self.start)
        self.fgg.add_node_label(self.nl1)
        self.fgg.add_node_label(self.nl2)
        self.fgg.add_edge_label(self.el1)
        self.fgg.add_edge_label(self.el2)
        self.fgg.add_edge_label(self.start)
<<<<<<< HEAD
        self.fgg.start_symbol = self.start
=======
>>>>>>> 0d382810
        self.fgg.add_rule(self.rule)
        self.fgg.add_rule(self.rule2)

    def test_interpretation(self):
        interp = Interpretation()
        interp.add_domain(self.nl1, self.dom1)
        with self.assertRaises(ValueError):
            interp.add_domain(self.nl1, self.dom1)
        self.assertFalse(interp.can_interpret(self.fgg))
        interp.add_domain(self.nl2, self.dom2)
        self.assertFalse(interp.can_interpret(self.fgg))
        interp.add_factor(self.el1, self.fac1)
        with self.assertRaises(ValueError):
            interp.add_factor(self.el1, self.fac1)
        with self.assertRaises(ValueError):
            interp.add_factor(self.el2, self.fac2)
        self.assertTrue(interp.can_interpret(self.fgg))
        
if __name__ == "__main__":
    unittest.main()<|MERGE_RESOLUTION|>--- conflicted
+++ resolved
@@ -307,10 +307,6 @@
         self.fgg.add_edge_label(self.el1)
         self.fgg.add_edge_label(self.el2)
         self.fgg.add_edge_label(self.start)
-<<<<<<< HEAD
-        self.fgg.start_symbol = self.start
-=======
->>>>>>> 0d382810
         self.fgg.add_rule(self.rule)
         self.fgg.add_rule(self.rule2)
 
@@ -452,10 +448,6 @@
         self.fgg.add_edge_label(self.el1)
         self.fgg.add_edge_label(self.el2)
         self.fgg.add_edge_label(self.start)
-<<<<<<< HEAD
-        self.fgg.start_symbol = self.start
-=======
->>>>>>> 0d382810
         self.fgg.add_rule(self.rule)
         self.fgg.add_rule(self.rule2)
 
