from fggs import sum_product, FGG, Interpretation, CategoricalFactor, json_to_fgg
from fggs.sum_product import scc, SumProduct
from fggs.semirings import *
import unittest, warnings, torch, random, json, copy

def load_fgg(filename):
    with open(filename) as f:
        return json_to_fgg(json.load(f))

class Example:
    def __init__(self, filename, linear=False, clean=True, slow=False, value=None):
        self.name = filename
        self.linear = linear
        self.clean = clean
        self.slow = slow
        if value is not None:
            self.value = value
        self.fgg = load_fgg(filename)

    def exact(self):
        return self.value

    def __str__(self):
        return self.name

class PPLExample(Example):
    def __init__(self, p):
        super().__init__('test/example12p.json', clean=False, slow=True)
        self.p = p
        self.fgg.interp.factors[self.fgg.grammar.get_edge_label('p')].weights = [1 - p, p]
        
    def exact(self):
        from math import sqrt
        p = self.p
        # minimal solution of (x, y) = (2pxy + (1 - p), p(x^2 + y^2)) where x = p(true) and y = p(false)
        if p > 0.5:
            return torch.tensor([(3 - 2*p - sqrt(1 + 4*p - 4*p**2))/(4*p), ( 1 - 2*p + sqrt(1 + 4*p - 4*p**2))/(4*p)])
        else:
            return torch.tensor([(1 + 2*p - sqrt(1 + 4*p - 4*p**2))/(4*p), (-1 + 2*p + sqrt(1 + 4*p - 4*p**2))/(4*p)])
    
    def __str__(self):
        return f'{self.name} (p={self.p})'

class TestSumProduct(unittest.TestCase):

    def setUp(self):
        warnings.filterwarnings('ignore', message='.*maximum iteration.*')

        self.examples = [
            Example('test/hmm.json', value=1., linear=True, clean=False),
            PPLExample(0.1), PPLExample(0.5), PPLExample(0.9),
            Example('test/simplefgg.json', value=0.25),
            Example('test/disconnected_node.json', value=torch.tensor([18., 18., 18.]), linear=True),
            Example('test/barhillel.json', value=torch.tensor([[0.1129, 0.0129], [0.0129, 0.1129]])),
            Example('test/test.json', value=torch.tensor([7., 1., 1.]), clean=False),
            Example('test/linear.json', value=7.5, linear=True),
            Example('test/cycle.json', value=1-0.5**10, linear=True),
        ]

        for ex in self.examples:
            for fac in ex.fgg.interp.factors.values():
                if not isinstance(fac.weights, torch.Tensor):
                    fac.weights = torch.tensor(fac.weights, dtype=torch.get_default_dtype())


    def test_autograd(self):
        for example in self.examples:
            if example.slow: continue
            if not example.clean: continue # not implemented yet
            with self.subTest(example=str(example)):
                fgg = example.fgg
                in_labels = list(fgg.interp.factors.keys())
                in_values = [fac.weights.to(torch.double).requires_grad_(True)
                             for fac in fgg.interp.factors.values()]
                out_labels = list(fgg.grammar.nonterminals())
                def f(*in_values):
                    opts = {'method': 'fixed-point', 'tol': 1e-6, 'kmax': 100, 'semiring': RealSemiring(dtype=torch.double)}
                    return SumProduct.apply(fgg, opts, in_labels, out_labels, *in_values)
                self.assertTrue(torch.autograd.gradcheck(f, in_values, atol=1e-3))

    def test_autograd_log(self):
        for example in self.examples:
            if example.slow: continue
            if not example.clean: continue # not implemented yet
            with self.subTest(example=str(example)):
                fgg = example.fgg
                in_labels = list(fgg.interp.factors.keys())
                in_values = [fac.weights.log().to(torch.double).requires_grad_(True)
                             for fac in fgg.interp.factors.values()]
                out_labels = list(fgg.grammar.nonterminals())
                def f(*in_values):
                    opts = {'method': 'fixed-point', 'tol': 1e-6, 'kmax': 100, 'semiring': LogSemiring(dtype=torch.double)}
                    ret = SumProduct.apply(fgg, opts, in_labels, out_labels, *in_values)
                    # put exp inside f to avoid gradcheck computing -inf - -inf
                    return tuple(torch.exp(z) for z in ret)
                self.assertTrue(torch.autograd.gradcheck(f, in_values, atol=1e-3))

    def test_sum_product(self):
        for method in ['fixed-point', 'linear', 'newton']:
            with self.subTest(method=method):
                for example in self.examples:
                    if method == 'linear' and not example.linear: continue
                    if method in ['linear', 'newton'] and not example.clean: continue # not implemented yet
                    with self.subTest(example=str(example)):
                        z_exact = example.exact()
                        fgg = example.fgg
                        with self.subTest(semiring='RealSemiring'):
                            z = sum_product(fgg, method=method, semiring=RealSemiring())
                            self.assertTrue(torch.norm(z - z_exact) < 1e-2,
                                            f'{z} != {z_exact}')
                        
                        interp = copy.deepcopy(fgg.interp)
                        for fac in interp.factors.values():
                            fac.weights = torch.log(fac.weights)
                        fgg = FGG(example.fgg.grammar, interp)
                        
                        with self.subTest(semiring='LogSemiring'):
                            z = torch.exp(sum_product(fgg, method=method, semiring=LogSemiring()))
                            self.assertTrue(torch.norm(z - z_exact) < 1e-2,
                                            f'{z} != {z_exact}')
                            
                        with self.subTest(semiring='ViterbiSemiring'):
                            z = torch.exp(sum_product(fgg, method=method, semiring=ViterbiSemiring()))

                            # Rerun at a very low temperature to estimate the correct value
                            
                            temp = 1/1000
                            for fac in interp.factors.values():
                                fac.weights /= temp
                            z_expected = torch.exp(temp * sum_product(fgg, method=method, semiring=LogSemiring()))
                            self.assertTrue(torch.norm(z - z_expected) < 1e-2,
                                            f'{z} != {z_expected}')

<<<<<<< HEAD
                        if method != 'newton':
                            with self.subTest(semiring='BoolSemiring'):
                                interp = copy.deepcopy(example.fgg.interp)
                                for fac in interp.factors.values():
                                    fac.weights = fac.weights > 0.
                                fgg = FGG(example.fgg.grammar, interp)
                                z = sum_product(fgg, method='fixed-point', semiring=BoolSemiring())
                                z_exact = example.exact() > 0.
                                self.assertTrue(torch.all(z == z_exact),
                                                f'{z} != {z_exact}')
=======
                        with self.subTest(semiring='BoolSemiring'):
                            interp = copy.deepcopy(example.fgg.interp)
                            for fac in interp.factors.values():
                                fac.weights = fac.weights > 0.
                            fgg = FGG(example.fgg.grammar, interp)
                            z = sum_product(fgg, method='fixed-point', semiring=BoolSemiring())
                            z_exact = example.exact() > 0.
                            self.assertTrue(torch.all(z == z_exact),
                                            f'{z} != {z_exact}')

    def test_broyden(self):
        for example in self.examples:
            with self.subTest(example=str(example)):
                z = sum_product(example.fgg, method='broyden')
                z_exact = example.exact()
                self.assertTrue(torch.norm(z - z_exact) < 1e-2,
                                f'{z} != {z_exact}')
>>>>>>> 66eb77e2

                
class TestSCC(unittest.TestCase):
    def test_scc(self):
        g = load_fgg('test/hmm.json').grammar
        self.assertEqual(scc(g), [{g.get_edge_label('X')}, {g.get_edge_label('S')}])


if __name__ == '__main__':
    unittest.main()<|MERGE_RESOLUTION|>--- conflicted
+++ resolved
@@ -131,18 +131,6 @@
                             self.assertTrue(torch.norm(z - z_expected) < 1e-2,
                                             f'{z} != {z_expected}')
 
-<<<<<<< HEAD
-                        if method != 'newton':
-                            with self.subTest(semiring='BoolSemiring'):
-                                interp = copy.deepcopy(example.fgg.interp)
-                                for fac in interp.factors.values():
-                                    fac.weights = fac.weights > 0.
-                                fgg = FGG(example.fgg.grammar, interp)
-                                z = sum_product(fgg, method='fixed-point', semiring=BoolSemiring())
-                                z_exact = example.exact() > 0.
-                                self.assertTrue(torch.all(z == z_exact),
-                                                f'{z} != {z_exact}')
-=======
                         with self.subTest(semiring='BoolSemiring'):
                             interp = copy.deepcopy(example.fgg.interp)
                             for fac in interp.factors.values():
@@ -153,15 +141,6 @@
                             self.assertTrue(torch.all(z == z_exact),
                                             f'{z} != {z_exact}')
 
-    def test_broyden(self):
-        for example in self.examples:
-            with self.subTest(example=str(example)):
-                z = sum_product(example.fgg, method='broyden')
-                z_exact = example.exact()
-                self.assertTrue(torch.norm(z - z_exact) < 1e-2,
-                                f'{z} != {z_exact}')
->>>>>>> 66eb77e2
-
                 
 class TestSCC(unittest.TestCase):
     def test_scc(self):
