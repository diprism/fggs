from fggs import sum_product, FGG, Interpretation, CategoricalFactor
from fggs.sum_product import scc
from fggs import FGG, json_to_hrg, json_to_interp, json_to_fgg
import unittest, warnings, torch, random, json

def load_json(filename):
    with open(filename) as f:
        return json.load(f)

def load_fgg(gfilename, ifilename):
    return FGG(json_to_hrg(load_json(gfilename)),
               json_to_interp(load_json(ifilename)))
    
class TestSumProduct(unittest.TestCase):

    def setUp(self):
        warnings.filterwarnings('ignore', message='.*maximum iteration.*')
<<<<<<< HEAD
        self.fgg_1 = load_fgg('test/hmm.json', 'test/hmm_interp.json')
        self.fgg_2 = load_fgg('test/example12p.json', 'test/example12p_interp.json')
        self.fgg_3 = load_fgg('test/simplefgg.json', 'test/simplefgg_interp.json')
        self.fgg_4 = load_fgg('test/barhillel.json', 'test/barhillel_interp.json')
=======
        def load(filename):
            with open(filename) as f:
                return json.load(f)
        self.fgg_1 = json_to_fgg(load('test/hmm.json'))
        self.fgg_2 = json_to_fgg(load('test/example12p.json'))
        self.fgg_3 = json_to_fgg(load('test/simplefgg.json'))
        self.fgg_4 = json_to_fgg(load('test/barhillel.json'))
>>>>>>> d45ffaca

    def test_fixed_point_1(self):
        self.assertAlmostEqual(sum_product(self.fgg_1, method='fixed-point').item(), 1.0, places=2)

    def test_fixed_point_2(self):
        from math import sqrt
        def exact_value(p):
            # minimal solution of (x, y) = (2pxy + (1 - p), p(x^2 + y^2)) where x = p(true) and y = p(false)
            return ((3 - 2*p - sqrt(1 + 4*p - 4*p**2))/(4*p), ( 1 - 2*p + sqrt(1 + 4*p - 4*p**2))/(4*p)) if p > 0.5 \
              else ((1 + 2*p - sqrt(1 + 4*p - 4*p**2))/(4*p), (-1 + 2*p + sqrt(1 + 4*p - 4*p**2))/(4*p))
        for p in (random.uniform(0.01, 0.99) for _ in range(10)):
            self.fgg_2.interp.factors[self.fgg_2.grammar.get_edge_label('p')]._weights = [1 - p, p]
            for A, B in zip(sum_product(self.fgg_2, method='fixed-point'), exact_value(p)):
                self.assertAlmostEqual(A.item(), B, places=2)

    def test_broyden_1(self):
        self.assertAlmostEqual(sum_product(self.fgg_1, method='broyden').item(), 1.0, places=2)

    def test_broyden_2(self):
        from math import sqrt
        def exact_value(p):
            # minimal solution of (x, y) = (2pxy + (1 - p), p(x^2 + y^2)) where x = p(true) and y = p(false)
            return ((3 - 2*p - sqrt(1 + 4*p - 4*p**2))/(4*p), ( 1 - 2*p + sqrt(1 + 4*p - 4*p**2))/(4*p)) if p > 0.5 \
              else ((1 + 2*p - sqrt(1 + 4*p - 4*p**2))/(4*p), (-1 + 2*p + sqrt(1 + 4*p - 4*p**2))/(4*p))
        for p in (random.uniform(0.01, 0.99) for _ in range(10)):
            self.fgg_2.interp.factors[self.fgg_2.grammar.get_edge_label('p')]._weights = [1 - p, p]
            for A, B in zip(sum_product(self.fgg_2, method='broyden'), exact_value(p)):
                self.assertAlmostEqual(A.item(), B, places=2)

    def test_newton_3(self):
        self.assertAlmostEqual(sum_product(self.fgg_3, method='newton').item(), 0.25, places=2)

    def test_disconnected_node(self):
        fgg = load_fgg('test/disconnected_node.json', 'test/disconnected_node_interp.json')
        self.assertAlmostEqual(sum_product(fgg, method='fixed-point').sum().item(), 54.)
        #self.assertAlmostEqual(sum_product(fgg, method='newton').sum().item(), 54.) # disabled until J uses sum_product_edges
        self.assertAlmostEqual(sum_product(fgg, method='linear').sum().item(), 54.)

    def xtest_4(self):
        z_fp = sum_product(self.fgg_4, method='fixed-point')
        z_newton = sum_product(self.fgg_4, method='newton')
        self.assertAlmostEqual(torch.norm(z_fp - z_newton), 0., places=2)

    def test_linear_1(self):
        self.assertAlmostEqual(sum_product(self.fgg_1, method='linear').item(), 1.0, places=2)
        
    def test_linear_1_grad(self):
        interp = Interpretation()
        for nl, dom in self.fgg_1.interp.domains.items():
            interp.add_domain(nl, dom)
        for el, fac in self.fgg_1.interp.factors.items():
            fac = CategoricalFactor(fac.domains(), fac.weights())
            fac._weights = torch.tensor(fac._weights, requires_grad=True)
            interp.add_factor(el, fac)
        fgg = FGG(self.fgg_1.grammar, interp)
        z = sum_product(fgg, method='linear')
        z.backward()
        # As long as there's no error, the gradient should be correct


class TestSCC(unittest.TestCase):
    def test_scc(self):
<<<<<<< HEAD
        g = json_to_hrg(load_json('test/hmm.json'))
=======
        with open('test/hmm.json') as f:
            g = json_to_hrg(json.load(f)['grammar'])
>>>>>>> d45ffaca
        self.assertEqual(scc(g), [{g.get_edge_label('X')}, {g.get_edge_label('S')}])

if __name__ == '__main__':
    unittest.main()<|MERGE_RESOLUTION|>--- conflicted
+++ resolved
@@ -7,28 +7,14 @@
     with open(filename) as f:
         return json.load(f)
 
-def load_fgg(gfilename, ifilename):
-    return FGG(json_to_hrg(load_json(gfilename)),
-               json_to_interp(load_json(ifilename)))
-    
 class TestSumProduct(unittest.TestCase):
 
     def setUp(self):
         warnings.filterwarnings('ignore', message='.*maximum iteration.*')
-<<<<<<< HEAD
-        self.fgg_1 = load_fgg('test/hmm.json', 'test/hmm_interp.json')
-        self.fgg_2 = load_fgg('test/example12p.json', 'test/example12p_interp.json')
-        self.fgg_3 = load_fgg('test/simplefgg.json', 'test/simplefgg_interp.json')
-        self.fgg_4 = load_fgg('test/barhillel.json', 'test/barhillel_interp.json')
-=======
-        def load(filename):
-            with open(filename) as f:
-                return json.load(f)
-        self.fgg_1 = json_to_fgg(load('test/hmm.json'))
-        self.fgg_2 = json_to_fgg(load('test/example12p.json'))
-        self.fgg_3 = json_to_fgg(load('test/simplefgg.json'))
-        self.fgg_4 = json_to_fgg(load('test/barhillel.json'))
->>>>>>> d45ffaca
+        self.fgg_1 = json_to_fgg(load_json('test/hmm.json'))
+        self.fgg_2 = json_to_fgg(load_json('test/example12p.json'))
+        self.fgg_3 = json_to_fgg(load_json('test/simplefgg.json'))
+        self.fgg_4 = json_to_fgg(load_json('test/barhillel.json'))
 
     def test_fixed_point_1(self):
         self.assertAlmostEqual(sum_product(self.fgg_1, method='fixed-point').item(), 1.0, places=2)
@@ -62,7 +48,7 @@
         self.assertAlmostEqual(sum_product(self.fgg_3, method='newton').item(), 0.25, places=2)
 
     def test_disconnected_node(self):
-        fgg = load_fgg('test/disconnected_node.json', 'test/disconnected_node_interp.json')
+        fgg = json_to_fgg(load_json('test/disconnected_node.json'))
         self.assertAlmostEqual(sum_product(fgg, method='fixed-point').sum().item(), 54.)
         #self.assertAlmostEqual(sum_product(fgg, method='newton').sum().item(), 54.) # disabled until J uses sum_product_edges
         self.assertAlmostEqual(sum_product(fgg, method='linear').sum().item(), 54.)
@@ -91,12 +77,7 @@
 
 class TestSCC(unittest.TestCase):
     def test_scc(self):
-<<<<<<< HEAD
-        g = json_to_hrg(load_json('test/hmm.json'))
-=======
-        with open('test/hmm.json') as f:
-            g = json_to_hrg(json.load(f)['grammar'])
->>>>>>> d45ffaca
+        g = json_to_fgg(load_json('test/hmm.json')).grammar
         self.assertEqual(scc(g), [{g.get_edge_label('X')}, {g.get_edge_label('S')}])
 
 if __name__ == '__main__':
