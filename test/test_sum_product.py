--- conflicted
+++ resolved
@@ -47,17 +47,13 @@
     def test_newton_3(self):
         self.assertAlmostEqual(sum_product(self.fgg_3, method='newton').item(), 0.25, places=2)
 
-<<<<<<< HEAD
     def test_disconnected_node(self):
         fgg = json_to_fgg(load_json('test/disconnected_node.json'))
         self.assertAlmostEqual(sum_product(fgg, method='fixed-point').sum().item(), 54.)
-        #self.assertAlmostEqual(sum_product(fgg, method='newton').sum().item(), 54.) # disabled until J uses sum_product_edges
+        self.assertAlmostEqual(sum_product(fgg, method='newton').sum().item(), 54.) # disabled until J uses sum_product_edges
         self.assertAlmostEqual(sum_product(fgg, method='linear').sum().item(), 54.)
 
-    def xtest_4(self):
-=======
     def test_4(self):
->>>>>>> ae54a3fd
         z_fp = sum_product(self.fgg_4, method='fixed-point')
         z_newton = sum_product(self.fgg_4, method='newton')
         self.assertAlmostEqual(torch.norm(z_fp - z_newton).item(), 0., places=2)
