from fggs import sum_product, FGG, Interpretation, CategoricalFactor
from fggs.sum_product import scc
from fggs import json_to_hrg, json_to_interp
import unittest, warnings, torch, random, json

def load_json(filename):
    with open(filename) as f:
        return json.load(f)

def load_fgg(gfilename, ifilename):
    return FGG(json_to_hrg(load_json(gfilename)),
               json_to_interp(load_json(ifilename)))
    
class TestSumProduct(unittest.TestCase):

    def setUp(self):
        warnings.filterwarnings('ignore', message='.*maximum iteration.*')
<<<<<<< HEAD
        self.fgg_1 = load_fgg('test/hmm.json', 'test/hmm_interp.json')
        self.fgg_2 = load_fgg('test/example12p.json', 'test/example12p_interp.json')
        self.fgg_3 = load_fgg('test/simplefgg.json', 'test/simplefgg_interp.json')
=======
        def load(filename):
            with open(filename) as f:
                return json.load(f)
        self.fgg_1 = FGG(json_to_hrg(load('test/hmm.json')),
                         json_to_interp(load('test/hmm_interp.json')))
        self.fgg_2 = FGG(json_to_hrg(load('test/example12p.json')),
                         json_to_interp(load('test/example12p_interp.json')))
        self.fgg_3 = FGG(json_to_hrg(load('test/simplefgg.json')),
                         json_to_interp(load('test/simplefgg_interp.json')))
        self.fgg_4 = FGG(json_to_hrg(load('test/barhillel.json')),
                         json_to_interp(load('test/barhillel_interp.json')))
>>>>>>> 132abb6e

    def test_fixed_point_1(self):
        self.assertAlmostEqual(sum_product(self.fgg_1, method='fixed-point').item(), 1.0, places=2)

    def test_fixed_point_2(self):
        from math import sqrt
        def exact_value(p):
            # minimal solution of (x, y) = (2pxy + (1 - p), p(x^2 + y^2)) where x = p(true) and y = p(false)
            return ((3 - 2*p - sqrt(1 + 4*p - 4*p**2))/(4*p), ( 1 - 2*p + sqrt(1 + 4*p - 4*p**2))/(4*p)) if p > 0.5 \
              else ((1 + 2*p - sqrt(1 + 4*p - 4*p**2))/(4*p), (-1 + 2*p + sqrt(1 + 4*p - 4*p**2))/(4*p))
        for p in (random.uniform(0.01, 0.99) for _ in range(10)):
            self.fgg_2.interp.factors[self.fgg_2.grammar.get_edge_label('p')]._weights = [1 - p, p]
            for A, B in zip(sum_product(self.fgg_2, method='fixed-point'), exact_value(p)):
                self.assertAlmostEqual(A.item(), B, places=2)

    def test_broyden_1(self):
        self.assertAlmostEqual(sum_product(self.fgg_1, method='broyden').item(), 1.0, places=2)

    def test_broyden_2(self):
        from math import sqrt
        def exact_value(p):
            # minimal solution of (x, y) = (2pxy + (1 - p), p(x^2 + y^2)) where x = p(true) and y = p(false)
            return ((3 - 2*p - sqrt(1 + 4*p - 4*p**2))/(4*p), ( 1 - 2*p + sqrt(1 + 4*p - 4*p**2))/(4*p)) if p > 0.5 \
              else ((1 + 2*p - sqrt(1 + 4*p - 4*p**2))/(4*p), (-1 + 2*p + sqrt(1 + 4*p - 4*p**2))/(4*p))
        for p in (random.uniform(0.01, 0.99) for _ in range(10)):
            self.fgg_2.interp.factors[self.fgg_2.grammar.get_edge_label('p')]._weights = [1 - p, p]
            for A, B in zip(sum_product(self.fgg_2, method='broyden'), exact_value(p)):
                self.assertAlmostEqual(A.item(), B, places=2)

    def test_newton_3(self):
        self.assertAlmostEqual(sum_product(self.fgg_3, method='newton').item(), 0.25, places=2)

<<<<<<< HEAD
    def test_disconnected_node(self):
        fgg = load_fgg('test/disconnected_node.json', 'test/disconnected_node_interp.json')
        self.assertAlmostEqual(sum_product(fgg, method='fixed-point').item(), 6.)
        self.assertAlmostEqual(sum_product(fgg, method='newton').item(), 6.)
=======
    def xtest_4(self):
        z_fp = sum_product(self.fgg_4, method='fixed-point')
        z_newton = sum_product(self.fgg_4, method='newton')
        self.assertAlmostEqual(torch.norm(z_fp - z_newton), 0., places=2)

    def test_linear_1(self):
        self.assertAlmostEqual(sum_product(self.fgg_1, method='linear').item(), 1.0, places=2)
        
    def test_linear_1_grad(self):
        interp = Interpretation()
        for nl, dom in self.fgg_1.interp.domains.items():
            interp.add_domain(nl, dom)
        for el, fac in self.fgg_1.interp.factors.items():
            fac = CategoricalFactor(fac.domains(), fac.weights())
            fac._weights = torch.tensor(fac._weights, requires_grad=True)
            interp.add_factor(el, fac)
        fgg = FGG(self.fgg_1.grammar, interp)
        z = sum_product(fgg, method='linear')
        z.backward()
        # As long as there's no error, the gradient should be correct
>>>>>>> 132abb6e

class TestSCC(unittest.TestCase):
    def test_scc(self):
        g = json_to_hrg(load_json('test/hmm.json'))
        self.assertEqual(scc(g), [{g.get_edge_label('X')}, {g.get_edge_label('S')}])

if __name__ == '__main__':
    unittest.main()<|MERGE_RESOLUTION|>--- conflicted
+++ resolved
@@ -15,23 +15,10 @@
 
     def setUp(self):
         warnings.filterwarnings('ignore', message='.*maximum iteration.*')
-<<<<<<< HEAD
         self.fgg_1 = load_fgg('test/hmm.json', 'test/hmm_interp.json')
         self.fgg_2 = load_fgg('test/example12p.json', 'test/example12p_interp.json')
         self.fgg_3 = load_fgg('test/simplefgg.json', 'test/simplefgg_interp.json')
-=======
-        def load(filename):
-            with open(filename) as f:
-                return json.load(f)
-        self.fgg_1 = FGG(json_to_hrg(load('test/hmm.json')),
-                         json_to_interp(load('test/hmm_interp.json')))
-        self.fgg_2 = FGG(json_to_hrg(load('test/example12p.json')),
-                         json_to_interp(load('test/example12p_interp.json')))
-        self.fgg_3 = FGG(json_to_hrg(load('test/simplefgg.json')),
-                         json_to_interp(load('test/simplefgg_interp.json')))
-        self.fgg_4 = FGG(json_to_hrg(load('test/barhillel.json')),
-                         json_to_interp(load('test/barhillel_interp.json')))
->>>>>>> 132abb6e
+        self.fgg_4 = load_fgg('test/barhillel.json', 'test/barhillel_interp.json')
 
     def test_fixed_point_1(self):
         self.assertAlmostEqual(sum_product(self.fgg_1, method='fixed-point').item(), 1.0, places=2)
@@ -64,12 +51,11 @@
     def test_newton_3(self):
         self.assertAlmostEqual(sum_product(self.fgg_3, method='newton').item(), 0.25, places=2)
 
-<<<<<<< HEAD
     def test_disconnected_node(self):
         fgg = load_fgg('test/disconnected_node.json', 'test/disconnected_node_interp.json')
         self.assertAlmostEqual(sum_product(fgg, method='fixed-point').item(), 6.)
         self.assertAlmostEqual(sum_product(fgg, method='newton').item(), 6.)
-=======
+
     def xtest_4(self):
         z_fp = sum_product(self.fgg_4, method='fixed-point')
         z_newton = sum_product(self.fgg_4, method='newton')
@@ -90,7 +76,7 @@
         z = sum_product(fgg, method='linear')
         z.backward()
         # As long as there's no error, the gradient should be correct
->>>>>>> 132abb6e
+
 
 class TestSCC(unittest.TestCase):
     def test_scc(self):
