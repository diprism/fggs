<<<<<<< HEAD
from fggs import sum_product, Interpretation, CategoricalFactor
from fggs.sum_product import SumProduct
=======
from fggs import sum_product, FGG, Interpretation, CategoricalFactor
>>>>>>> 132abb6e
from fggs.sum_product import scc
from fggs import json_to_hrg, json_to_interp
import unittest, warnings, torch, random, json

class TestSumProduct(unittest.TestCase):

    def setUp(self):
        warnings.filterwarnings('ignore', message='.*maximum iteration.*')
        def load(filename):
            with open(filename) as f:
                return json.load(f)
        self.fgg_1 = FGG(json_to_hrg(load('test/hmm.json')),
                         json_to_interp(load('test/hmm_interp.json')))
        self.fgg_2 = FGG(json_to_hrg(load('test/example12p.json')),
                         json_to_interp(load('test/example12p_interp.json')))
        self.fgg_3 = FGG(json_to_hrg(load('test/simplefgg.json')),
                         json_to_interp(load('test/simplefgg_interp.json')))
<<<<<<< HEAD
        self.fgg_4 = FGG(json_to_hrg(load('test/linear.json')),
                         json_to_interp(load('test/linear_interp.json')))
=======
        self.fgg_4 = FGG(json_to_hrg(load('test/barhillel.json')),
                         json_to_interp(load('test/barhillel_interp.json')))
>>>>>>> 132abb6e

    def test_fixed_point_1(self):
        self.assertAlmostEqual(sum_product(self.fgg_1, method='fixed-point').item(), 1.0, places=2)

    def test_fixed_point_2(self):
        from math import sqrt
        def exact_value(p):
            # minimal solution of (x, y) = (2pxy + (1 - p), p(x^2 + y^2)) where x = p(true) and y = p(false)
            return ((3 - 2*p - sqrt(1 + 4*p - 4*p**2))/(4*p), ( 1 - 2*p + sqrt(1 + 4*p - 4*p**2))/(4*p)) if p > 0.5 \
              else ((1 + 2*p - sqrt(1 + 4*p - 4*p**2))/(4*p), (-1 + 2*p + sqrt(1 + 4*p - 4*p**2))/(4*p))
        for p in (random.uniform(0.01, 0.99) for _ in range(10)):
            self.fgg_2.interp.factors[self.fgg_2.grammar.get_edge_label('p')]._weights = [1 - p, p]
            for A, B in zip(sum_product(self.fgg_2, method='fixed-point'), exact_value(p)):
                self.assertAlmostEqual(A.item(), B, places=2)

    def test_fixed_point_3(self):
        self.assertAlmostEqual(sum_product(self.fgg_3, method='fixed-point').item(), 0.25, places=2)

    def test_fixed_point_4(self):
        self.assertAlmostEqual(sum_product(self.fgg_4, method='fixed-point').item(), 7.5, places=2)

    def test_broyden_1(self):
        self.assertAlmostEqual(sum_product(self.fgg_1, method='broyden').item(), 1.0, places=2)

    def test_broyden_2(self):
        from math import sqrt
        def exact_value(p):
            # minimal solution of (x, y) = (2pxy + (1 - p), p(x^2 + y^2)) where x = p(true) and y = p(false)
            return ((3 - 2*p - sqrt(1 + 4*p - 4*p**2))/(4*p), ( 1 - 2*p + sqrt(1 + 4*p - 4*p**2))/(4*p)) if p > 0.5 \
              else ((1 + 2*p - sqrt(1 + 4*p - 4*p**2))/(4*p), (-1 + 2*p + sqrt(1 + 4*p - 4*p**2))/(4*p))
        for p in (random.uniform(0.01, 0.99) for _ in range(10)):
            self.fgg_2.interp.factors[self.fgg_2.grammar.get_edge_label('p')]._weights = [1 - p, p]
            for A, B in zip(sum_product(self.fgg_2, method='broyden'), exact_value(p)):
                self.assertAlmostEqual(A.item(), B, places=2)

    def test_newton_3(self):
        self.assertAlmostEqual(sum_product(self.fgg_3, method='newton').item(), 0.25, places=2)

<<<<<<< HEAD
    def test_autograd(self):
        import torch
        torch.set_default_dtype(torch.double)
        torch.autograd.set_detect_anomaly(True)
        for fgg in [self.fgg_1, self.fgg_4]:
            in_labels = list(fgg.interp.factors.keys())
            in_values = [torch.tensor(fac.weights(), requires_grad=True)
                         for fac in fgg.interp.factors.values()]
            out_labels = list(fgg.grammar.nonterminals())
            def f(*in_values):
                opts = {'method': 'fixed-point', 'tol': 1e-6, 'kmax': 1000}
                return SumProduct.apply(fgg, opts, in_labels, out_labels, *in_values)
            self.assertTrue(torch.autograd.gradcheck(f, in_values))
=======
    def xtest_4(self):
        z_fp = sum_product(self.fgg_4, method='fixed-point')
        z_newton = sum_product(self.fgg_4, method='newton')
        self.assertAlmostEqual(torch.norm(z_fp - z_newton), 0., places=2)

    def test_linear_1(self):
        self.assertAlmostEqual(sum_product(self.fgg_1, method='linear').item(), 1.0, places=2)
        
    def test_linear_1_grad(self):
        interp = Interpretation()
        for nl, dom in self.fgg_1.interp.domains.items():
            interp.add_domain(nl, dom)
        for el, fac in self.fgg_1.interp.factors.items():
            fac = CategoricalFactor(fac.domains(), fac.weights())
            fac._weights = torch.tensor(fac._weights, requires_grad=True)
            interp.add_factor(el, fac)
        fgg = FGG(self.fgg_1.grammar, interp)
        z = sum_product(fgg, method='linear')
        z.backward()
        # As long as there's no error, the gradient should be correct
>>>>>>> 132abb6e

class TestSCC(unittest.TestCase):
    def test_scc(self):
        with open('test/hmm.json') as f:
            g = json_to_hrg(json.load(f))
        self.assertEqual(scc(g), [{g.get_edge_label('X')}, {g.get_edge_label('S')}])

if __name__ == '__main__':
    unittest.main()<|MERGE_RESOLUTION|>--- conflicted
+++ resolved
@@ -1,9 +1,5 @@
-<<<<<<< HEAD
-from fggs import sum_product, Interpretation, CategoricalFactor
+from fggs import sum_product, FGG, Interpretation, CategoricalFactor
 from fggs.sum_product import SumProduct
-=======
-from fggs import sum_product, FGG, Interpretation, CategoricalFactor
->>>>>>> 132abb6e
 from fggs.sum_product import scc
 from fggs import json_to_hrg, json_to_interp
 import unittest, warnings, torch, random, json
@@ -21,13 +17,10 @@
                          json_to_interp(load('test/example12p_interp.json')))
         self.fgg_3 = FGG(json_to_hrg(load('test/simplefgg.json')),
                          json_to_interp(load('test/simplefgg_interp.json')))
-<<<<<<< HEAD
-        self.fgg_4 = FGG(json_to_hrg(load('test/linear.json')),
-                         json_to_interp(load('test/linear_interp.json')))
-=======
         self.fgg_4 = FGG(json_to_hrg(load('test/barhillel.json')),
                          json_to_interp(load('test/barhillel_interp.json')))
->>>>>>> 132abb6e
+        self.fgg_5 = FGG(json_to_hrg(load('test/linear.json')),
+                         json_to_interp(load('test/linear_interp.json')))
 
     def test_fixed_point_1(self):
         self.assertAlmostEqual(sum_product(self.fgg_1, method='fixed-point').item(), 1.0, places=2)
@@ -46,13 +39,13 @@
     def test_fixed_point_3(self):
         self.assertAlmostEqual(sum_product(self.fgg_3, method='fixed-point').item(), 0.25, places=2)
 
-    def test_fixed_point_4(self):
-        self.assertAlmostEqual(sum_product(self.fgg_4, method='fixed-point').item(), 7.5, places=2)
+    def test_fixed_point_5(self):
+        self.assertAlmostEqual(sum_product(self.fgg_5, method='fixed-point').item(), 7.5, places=2)
 
     def test_broyden_1(self):
         self.assertAlmostEqual(sum_product(self.fgg_1, method='broyden').item(), 1.0, places=2)
 
-    def test_broyden_2(self):
+    def xtest_broyden_2(self):
         from math import sqrt
         def exact_value(p):
             # minimal solution of (x, y) = (2pxy + (1 - p), p(x^2 + y^2)) where x = p(true) and y = p(false)
@@ -66,12 +59,11 @@
     def test_newton_3(self):
         self.assertAlmostEqual(sum_product(self.fgg_3, method='newton').item(), 0.25, places=2)
 
-<<<<<<< HEAD
-    def test_autograd(self):
+    def xtest_autograd(self):
         import torch
         torch.set_default_dtype(torch.double)
         torch.autograd.set_detect_anomaly(True)
-        for fgg in [self.fgg_1, self.fgg_4]:
+        for fgg in [self.fgg_1, self.fgg_5]:
             in_labels = list(fgg.interp.factors.keys())
             in_values = [torch.tensor(fac.weights(), requires_grad=True)
                          for fac in fgg.interp.factors.values()]
@@ -80,7 +72,7 @@
                 opts = {'method': 'fixed-point', 'tol': 1e-6, 'kmax': 1000}
                 return SumProduct.apply(fgg, opts, in_labels, out_labels, *in_values)
             self.assertTrue(torch.autograd.gradcheck(f, in_values))
-=======
+
     def xtest_4(self):
         z_fp = sum_product(self.fgg_4, method='fixed-point')
         z_newton = sum_product(self.fgg_4, method='newton')
@@ -90,6 +82,7 @@
         self.assertAlmostEqual(sum_product(self.fgg_1, method='linear').item(), 1.0, places=2)
         
     def test_linear_1_grad(self):
+        import fggs
         interp = Interpretation()
         for nl, dom in self.fgg_1.interp.domains.items():
             interp.add_domain(nl, dom)
@@ -101,7 +94,6 @@
         z = sum_product(fgg, method='linear')
         z.backward()
         # As long as there's no error, the gradient should be correct
->>>>>>> 132abb6e
 
 class TestSCC(unittest.TestCase):
     def test_scc(self):
