<<<<<<< HEAD
from fggs import sum_product, Interpretation, CategoricalFactor
=======
from fggs import sum_product
from fggs.sum_product import scc
>>>>>>> 10746fc0
from fggs import FGG, json_to_hrg, json_to_interp
import unittest, warnings, random, json

class TestSumProduct(unittest.TestCase):

    def setUp(self):
        warnings.filterwarnings('ignore', message='.*maximum iteration.*')
        def load(filename):
            with open(filename) as f:
                return json.load(f)
        self.fgg_1 = FGG(json_to_hrg(load('test/hmm.json')),
                         json_to_interp(load('test/hmm_interp.json')))
        self.fgg_2 = FGG(json_to_hrg(load('test/example12p.json')),
                         json_to_interp(load('test/example12p_interp.json')))
        self.fgg_3 = FGG(json_to_hrg(load('test/simplefgg.json')),
                         json_to_interp(load('test/simplefgg_interp.json')))
        self.fgg_4 = FGG(json_to_hrg(load('test/barhillel.json')),
                         json_to_interp(load('test/barhillel_interp.json')))

    def test_fixed_point_1(self):
        self.assertAlmostEqual(sum_product(self.fgg_1, method='fixed-point').item(), 1.0, places=2)

    def test_fixed_point_2(self):
        from math import sqrt
        def exact_value(p):
            # minimal solution of (x, y) = (2pxy + (1 - p), p(x^2 + y^2)) where x = p(true) and y = p(false)
            return ((3 - 2*p - sqrt(1 + 4*p - 4*p**2))/(4*p), ( 1 - 2*p + sqrt(1 + 4*p - 4*p**2))/(4*p)) if p > 0.5 \
              else ((1 + 2*p - sqrt(1 + 4*p - 4*p**2))/(4*p), (-1 + 2*p + sqrt(1 + 4*p - 4*p**2))/(4*p))
        for p in (random.uniform(0.01, 0.99) for _ in range(10)):
            self.fgg_2.interp.factors[self.fgg_2.grammar.get_edge_label('p')]._weights = [1 - p, p]
            for A, B in zip(sum_product(self.fgg_2, method='fixed-point'), exact_value(p)):
                self.assertAlmostEqual(A.item(), B, places=2)

    def test_broyden_1(self):
        self.assertAlmostEqual(sum_product(self.fgg_1, method='broyden').item(), 1.0, places=2)

    def test_broyden_2(self):
        from math import sqrt
        def exact_value(p):
            # minimal solution of (x, y) = (2pxy + (1 - p), p(x^2 + y^2)) where x = p(true) and y = p(false)
            return ((3 - 2*p - sqrt(1 + 4*p - 4*p**2))/(4*p), ( 1 - 2*p + sqrt(1 + 4*p - 4*p**2))/(4*p)) if p > 0.5 \
              else ((1 + 2*p - sqrt(1 + 4*p - 4*p**2))/(4*p), (-1 + 2*p + sqrt(1 + 4*p - 4*p**2))/(4*p))
        for p in (random.uniform(0.01, 0.99) for _ in range(10)):
            self.fgg_2.interp.factors[self.fgg_2.grammar.get_edge_label('p')]._weights = [1 - p, p]
            for A, B in zip(sum_product(self.fgg_2, method='broyden'), exact_value(p)):
                self.assertAlmostEqual(A.item(), B, places=2)

    def test_newton_3(self):
        self.assertAlmostEqual(sum_product(self.fgg_3, method='newton').item(), 0.25, places=2)

<<<<<<< HEAD
    def xtest_4(self):
        z_fp = sum_product(self.fgg_4, method='fixed-point')
        z_newton = sum_product(self.fgg_4, method='newton')
        self.assertAlmostEqual(torch.norm(z_fp - z_newton), 0., places=2)

    def test_linear_1(self):
        self.assertAlmostEqual(sum_product(self.fgg_1, method='linear').item(), 1.0, places=2)
        
    def test_linear_1_grad(self):
        import torch
        interp = Interpretation()
        for nl, dom in self.fgg_1.interp.domains.items():
            interp.add_domain(nl, dom)
        for el, fac in self.fgg_1.interp.factors.items():
            fac = CategoricalFactor(fac.domains(), fac.weights())
            fac._weights = torch.tensor(fac._weights, requires_grad=True)
            interp.add_factor(el, fac)
        fgg = FGG(self.fgg_1.grammar, interp)
        z = sum_product(fgg, method='linear')
        z.backward()
        # As long as there's no error, the gradient should be correct

=======
class TestSCC(unittest.TestCase):
    def test_scc(self):
        with open('test/hmm.json') as f:
            g = json_to_hrg(json.load(f))
        self.assertEqual(scc(g), [{g.get_edge_label('X')}, {g.get_edge_label('S')}])
        
>>>>>>> 10746fc0
if __name__ == '__main__':
    unittest.main()<|MERGE_RESOLUTION|>--- conflicted
+++ resolved
@@ -1,10 +1,6 @@
-<<<<<<< HEAD
-from fggs import sum_product, Interpretation, CategoricalFactor
-=======
-from fggs import sum_product
+from fggs import sum_product, FGG, Interpretation, CategoricalFactor
 from fggs.sum_product import scc
->>>>>>> 10746fc0
-from fggs import FGG, json_to_hrg, json_to_interp
+from fggs import json_to_hrg, json_to_interp
 import unittest, warnings, random, json
 
 class TestSumProduct(unittest.TestCase):
@@ -54,7 +50,6 @@
     def test_newton_3(self):
         self.assertAlmostEqual(sum_product(self.fgg_3, method='newton').item(), 0.25, places=2)
 
-<<<<<<< HEAD
     def xtest_4(self):
         z_fp = sum_product(self.fgg_4, method='fixed-point')
         z_newton = sum_product(self.fgg_4, method='newton')
@@ -77,13 +72,11 @@
         z.backward()
         # As long as there's no error, the gradient should be correct
 
-=======
 class TestSCC(unittest.TestCase):
     def test_scc(self):
         with open('test/hmm.json') as f:
             g = json_to_hrg(json.load(f))
         self.assertEqual(scc(g), [{g.get_edge_label('X')}, {g.get_edge_label('S')}])
-        
->>>>>>> 10746fc0
+
 if __name__ == '__main__':
     unittest.main()