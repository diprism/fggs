--- conflicted
+++ resolved
@@ -22,13 +22,8 @@
             # minimal solution of (x, y) = (2pxy + (1 - p), p(x^2 + y^2)) where x = p(true) and y = p(false)
             return ((3 - 2*p - sqrt(1 + 4*p - 4*p**2))/(4*p), ( 1 - 2*p + sqrt(1 + 4*p - 4*p**2))/(4*p)) if p > 0.5 \
               else ((1 + 2*p - sqrt(1 + 4*p - 4*p**2))/(4*p), (-1 + 2*p + sqrt(1 + 4*p - 4*p**2))/(4*p))
-<<<<<<< HEAD
         for p in (random.uniform(0.01, 0.99) for _ in range(50)):
-            self.fgg_2.get_terminal('p').factor()._weights = [1 - p, p]
-=======
-        for p in (random.uniform(0.01, 0.99) for _ in range(10)):
             self.fgg_2.get_terminal('p').factor._weights = [1 - p, p]
->>>>>>> ff6db5c1
             for A, B in zip(sum_product(self.fgg_2, method='fixed-point'), exact_value(p)):
                 self.assertAlmostEqual(A.item(), B, places=2)
 
@@ -41,8 +36,8 @@
             # minimal solution of (x, y) = (2pxy + (1 - p), p(x^2 + y^2)) where x = p(true) and y = p(false)
             return ((3 - 2*p - sqrt(1 + 4*p - 4*p**2))/(4*p), ( 1 - 2*p + sqrt(1 + 4*p - 4*p**2))/(4*p)) if p > 0.5 \
               else ((1 + 2*p - sqrt(1 + 4*p - 4*p**2))/(4*p), (-1 + 2*p + sqrt(1 + 4*p - 4*p**2))/(4*p))
-        for p in (random.uniform(0.01, 0.99) for _ in range(50)):
-            self.fgg_2.get_terminal('p').factor()._weights = [1 - p, p]
+        for p in (random.uniform(0.01, 0.99) for _ in range(10)):
+            self.fgg_2.get_terminal('p').factor._weights = [1 - p, p]
             try:
                 for A, B in zip(sum_product(self.fgg_2, method='broyden'), exact_value(p)):
                     self.assertAlmostEqual(A.item(), B, places=2)
