import unittest
import json
import os
import fggs
from fggs.conjunction import check_namespace_collisions, nonterminal_pairs, conjoinable, conjoin_rules, conjoin_hrgs


class TestConjunction(unittest.TestCase):

    def setUp(self):
        with open(os.path.join(os.path.dirname(__file__), 'hmm.json')) as f:
            self.hmm_json = json.load(f)
        with open(os.path.join(os.path.dirname(__file__), 'conjunct.json')) as f:
            self.conjunct_json = json.load(f)
        with open(os.path.join(os.path.dirname(__file__), 'conjunction.json')) as f:
            self.conjunction_json = json.load(f)        
        self.restore()

    def restore(self):
        self.hmm = fggs.json_to_hrg(self.hmm_json)
        self.conjunct = fggs.json_to_hrg(self.conjunct_json)
        self.conjunction = fggs.json_to_hrg(self.conjunction_json)
        
        # extract specific rules for testing conjunction
        xrules1 = self.hmm.rules(self.hmm.get_edge_label("X"))
        for rule in xrules1:
            if len(rule.rhs.nodes()) == 3:
                self.xrule1 = rule
        
        xrules2 = self.conjunct.rules(self.conjunct.get_edge_label("X"))
        for rule in xrules2:
            if "Y" in [nt.name for nt in rule.rhs.nonterminals()]:
                self.xrule2 = rule
        
        xrules3 = self.conjunction.rules(self.conjunction.get_edge_label("<X,X>"))
        for rule in xrules3:
            if "Y" in [nt.name for nt in rule.rhs.nonterminals()]:
                self.xrule3 = rule
        
        # get all the nodes for easy access
        self.nodes1 = {node.id:node for node in self.xrule1.rhs.nodes()}
        self.nodes2 = {node.id:node for node in self.xrule2.rhs.nodes()}

        # extract node labels and edge labels for use in testing
        self.nl_t = self.hmm.get_node_label("T")
        self.nl_w = self.hmm.get_node_label("W")
        self.el_x1 = self.hmm.get_edge_label("X")
        self.el_x2 = self.conjunct.get_edge_label("X")

    def test_check_namespace_collisions(self):
        nl = fggs.NodeLabel("nl")
        el1 = fggs.EdgeLabel("collide_el", [nl], is_terminal=True)
        el2 = fggs.EdgeLabel("collide_el", [nl,nl], is_terminal=True)
        el3 = fggs.EdgeLabel("don't_collide", [nl], is_nonterminal=True)
        self.hmm.add_node_label(nl)
        self.conjunct.add_node_label(nl)
        self.hmm.add_edge_label(el1)
        self.conjunct.add_edge_label(el2)
        self.conjunct.add_edge_label(el3)
        (n, e) = check_namespace_collisions(self.hmm, self.conjunct)
        self.assertEqual(len(n), 0)
        self.assertEqual(len(e), 1)
        with self.assertRaises(ValueError):
            conjoin_hrgs(self.hmm, self.conjunct)

    def test_nonterminal_pairs(self):
        hrg1 = fggs.HRG()
        hrg2 = fggs.HRG()
        hrg1.add_edge_label(fggs.EdgeLabel(name="X", is_nonterminal=True, node_labels=()))
        hrg2.add_edge_label(fggs.EdgeLabel(name="Y,Z", is_nonterminal=True, node_labels=()))
        hrg1.add_edge_label(fggs.EdgeLabel(name="X,Y", is_nonterminal=True, node_labels=()))
        hrg2.add_edge_label(fggs.EdgeLabel(name="Z", is_nonterminal=True, node_labels=()))
        hrg1.add_edge_label(fggs.EdgeLabel(name="<X,Z>", is_terminal=True, node_labels=()))
        nt_map = nonterminal_pairs(hrg1, hrg2)
        self.assertEqual(sorted(nt.name for nt in nt_map.values()), ["<X,Y,Y,Z>", "<X,Y,Z>", "<X,Y,Z>_2", "<X,Z>_2"])

    def test_conjoinable(self):    
        self.assertTrue(conjoinable(self.xrule1, self.xrule2))        
        # rules have different numbers of nodes
        self.xrule1.rhs.add_node(fggs.Node(label=self.nl_t,id="v3"))
        self.assertFalse(conjoinable(self.xrule1, self.xrule2))
        self.restore()
        # rules have same number of nodes, different ids
        self.xrule1.rhs.add_node(fggs.Node(label=self.nl_t,id="v3"))
        self.xrule2.rhs.add_node(fggs.Node(label=self.nl_t,id="v4"))
        self.assertFalse(conjoinable(self.xrule1, self.xrule2))
        self.restore()
        # rules have same number of nodes, same ids, different labels
        self.xrule1.rhs.add_node(fggs.Node(label=self.nl_t,id="v3"))
        self.xrule2.rhs.add_node(fggs.Node(label=self.nl_w,id="v3"))
        self.assertFalse(conjoinable(self.xrule1, self.xrule2))
        self.restore()
        # rules have different numbers of nonterminals
        self.xrule1.rhs.add_edge(fggs.Edge(label=self.el_x1,nodes=[self.nodes1["v0"]],id="e4"))
        self.assertFalse(conjoinable(self.xrule1, self.xrule2))
        self.restore()
        # rules have same number of nonterminals, different ids
        self.xrule1.rhs.add_edge(fggs.Edge(label=self.el_x1,nodes=[self.nodes1["v0"]],id="e4"))
        self.xrule2.rhs.add_edge(fggs.Edge(label=self.el_x2,nodes=[self.nodes2["v0"]],id="e5"))
        self.assertFalse(conjoinable(self.xrule1, self.xrule2))
        self.restore()
        # rules have same number of nonterminals, same ids, different attachments
        self.xrule1.rhs.add_edge(fggs.Edge(label=self.el_x1,nodes=[self.nodes1["v0"]],id="e4"))
        self.xrule2.rhs.add_edge(fggs.Edge(label=self.el_x2,nodes=[self.nodes2["v1"]],id="e4"))
        self.assertFalse(conjoinable(self.xrule1, self.xrule2))
        self.restore()
        # rules have different external nodes
<<<<<<< HEAD
        self.xrule1.rhs.set_ext([self.nodes1["v1"]])
=======
        self.xrule1.rhs.ext = [self.nodes1["v1"]]
>>>>>>> 25d27cad
        self.assertFalse(conjoinable(self.xrule1, self.xrule2))
        self.restore()

    def test_conjunction(self):
        conjunction_check = conjoin_hrgs(self.hmm, self.conjunct)
        conjunction_json_check = fggs.hrg_to_json(conjunction_check)
        self.maxDiff = 10000
        self.assertEqual(self.conjunction_json.keys(), conjunction_json_check.keys())
        self.assertEqual(self.conjunction_json['terminals'], conjunction_json_check['terminals'])
        self.assertEqual(self.conjunction_json['nonterminals'], conjunction_json_check['nonterminals'])
        self.assertEqual(self.conjunction_json['start'], conjunction_json_check['start'])

        # ignore order of rules
        for r in self.conjunction_json['rules']:
            self.assertTrue(r in conjunction_json_check['rules'])
        for r in conjunction_json_check['rules']:
            self.assertTrue(r in self.conjunction_json['rules'])<|MERGE_RESOLUTION|>--- conflicted
+++ resolved
@@ -105,11 +105,7 @@
         self.assertFalse(conjoinable(self.xrule1, self.xrule2))
         self.restore()
         # rules have different external nodes
-<<<<<<< HEAD
-        self.xrule1.rhs.set_ext([self.nodes1["v1"]])
-=======
         self.xrule1.rhs.ext = [self.nodes1["v1"]]
->>>>>>> 25d27cad
         self.assertFalse(conjoinable(self.xrule1, self.xrule2))
         self.restore()
 
